--- conflicted
+++ resolved
@@ -211,8 +211,7 @@
       });
 
       describe("updateActor", () => {
-<<<<<<< HEAD
-        it("when name not updated, does not attache actor, adds no labels", async function () {
+        it("when labels did change + applyActorLabels disabled: does not push labels", async function () {
           await startTestServer.call(this, {
             matching: {
               applyActorLabels: [],
@@ -220,16 +219,22 @@
           });
           const {
             sceneWithActorInPath,
-            sceneWithoutActorInPath,
             seedActor,
             seedLabel,
             updateLabel,
           } = await seedDbWithActor();
 
           const opts = {
+            name: 'abc actor updated',
             description: "new description",
             labels: [seedLabel._id, updateLabel._id],
           };
+
+          const res = await actorMutations.attachActorToUnmatchedScenes(null, {
+            id: seedActor._id,
+          });
+          expect(res).to.not.be.null;
+          expect(await Scene.getActors(sceneWithActorInPath)).to.have.lengthOf(1);
 
           const outputActors = await actorMutations.updateActors(null, {
             ids: [seedActor._id],
@@ -244,21 +249,14 @@
           expect(!!actorLabels.find((l) => l._id === seedLabel._id)).to.be.true;
           expect(!!actorLabels.find((l) => l._id === updateLabel._id)).to.be.true;
 
-          // Always attaches actor
-          expect(await Scene.getActors(sceneWithActorInPath)).to.have.lengthOf(0);
-          // Does not attach labels
-          expect(await Scene.getLabels(sceneWithActorInPath)).to.have.lengthOf(0);
-          expect(await Scene.getActors(sceneWithoutActorInPath)).to.have.lengthOf(0);
-          expect(await Scene.getLabels(sceneWithoutActorInPath)).to.have.lengthOf(0);
-        });
-
-        it("when applyActorLabels does not include update, when name in path, attaches actor, adds no labels", async function () {
-=======
-        it("when labels did change + applyActorLabels disabled: does not push labels", async function () {
->>>>>>> e4be1adf
-          await startTestServer.call(this, {
-            matching: {
-              applyActorLabels: [],
+          // Did not push labels
+          expect(await Scene.getLabels(sceneWithActorInPath)).to.have.lengthOf(0);
+        });
+
+        it("when labels did change + applyActorLabels enabled: pushes labels", async function () {
+          await startTestServer.call(this, {
+            matching: {
+              applyActorLabels: [ApplyActorLabelsEnum.enum["event:actor:update"]],
             },
           });
           const {
@@ -293,48 +291,6 @@
           expect(!!actorLabels.find((l) => l._id === seedLabel._id)).to.be.true;
           expect(!!actorLabels.find((l) => l._id === updateLabel._id)).to.be.true;
 
-          // Did not push labels
-          expect(await Scene.getLabels(sceneWithActorInPath)).to.have.lengthOf(0);
-        });
-
-        it("when labels did change + applyActorLabels enabled: pushes labels", async function () {
-          await startTestServer.call(this, {
-            matching: {
-              applyActorLabels: [ApplyActorLabelsEnum.enum["event:actor:update"]],
-            },
-          });
-          const {
-            sceneWithActorInPath,
-            seedActor,
-            seedLabel,
-            updateLabel,
-          } = await seedDbWithActor();
-
-          const opts = {
-            name: 'abc actor updated',
-            description: "new description",
-            labels: [seedLabel._id, updateLabel._id],
-          };
-
-          const res = await actorMutations.attachActorToUnmatchedScenes(null, {
-            id: seedActor._id,
-          });
-          expect(res).to.not.be.null;
-          expect(await Scene.getActors(sceneWithActorInPath)).to.have.lengthOf(1);
-
-          const outputActors = await actorMutations.updateActors(null, {
-            ids: [seedActor._id],
-            opts,
-          });
-
-          expect(outputActors).to.have.lengthOf(1);
-          const outputActor = outputActors[0];
-          expect(outputActor.description).to.equal(opts.description);
-          const actorLabels = await Actor.getLabels(outputActor);
-          expect(actorLabels).to.have.lengthOf(2);
-          expect(!!actorLabels.find((l) => l._id === seedLabel._id)).to.be.true;
-          expect(!!actorLabels.find((l) => l._id === updateLabel._id)).to.be.true;
-
           // Did push labels
           expect(await Scene.getLabels(sceneWithActorInPath)).to.have.lengthOf(2);
         });
