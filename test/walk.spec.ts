<<<<<<< HEAD
import os from "os";
import { promisify } from "util";
import { chmod } from "fs";

import { walk, writeFileAsync, existsAsync } from "../src/fs/async";
import tests from "./walk.fixture";
=======
import { walk } from "../src/fs/async";
import tests from "./fixtures/walk.fixture";
>>>>>>> 3b600009
import { expect } from "chai";
import { isAbsolute, resolve } from "path";

import {
  createTempTestingDir,
  TEST_TEMP_DIR,
  unlinkTempTestingDir,
  mkdirAsync,
} from "./util";

const chmodAsync = promisify(chmod);

describe("Walk folders", () => {
  for (const test of tests) {
    it("Should do correct folder walk", async () => {
      let numFound = 0;

      await walk({
        dir: test.path,
        exclude: test.exclude,
        extensions: test.extensions,
        cb: async (path) => {
          numFound++;
          expect(isAbsolute(path)).to.be.true;
        },
      });

      expect(test.expected.num).to.equal(numFound);
    });
  }

  // We cannot manipulate file modes properly on windows,
  // so do not run these tests
  if (os.type() !== "Windows_NT") {
    describe("permission tests", () => {
      const root = resolve(TEST_TEMP_DIR, "walk-perm");
      const normalDir = resolve(root, "normal");
      const deniedDir = resolve(root, "denied");

      const extension = ".png";
      const dummyFilename = `dummy${extension}`;

      beforeEach(async () => {
        await createTempTestingDir();

        if (await existsAsync(root)) {
          throw new Error(
            `"${root}" already exists, cannot create it for tests`
          );
        }

        await mkdirAsync(root);
        await mkdirAsync(normalDir);
        await mkdirAsync(deniedDir);

        await writeFileAsync(resolve(normalDir, dummyFilename), "", "utf-8");
        await writeFileAsync(resolve(deniedDir, dummyFilename), "", "utf-8");

        await chmodAsync(deniedDir, 0o055);
      });

      afterEach(async () => {
        await chmodAsync(deniedDir, 0o755);
        await unlinkTempTestingDir();
      });

      it("does not throw when a folder requires elevated permissions", async () => {
        const walkPromise = walk({
          dir: root,
          exclude: [],
          extensions: [extension],
          cb: async (path) => {},
        });

        await expect(walkPromise).to.eventually.be.fulfilled;
      });

      it("does not enter directory that requires elevated permissions", async () => {
        let numFound = 0;

        await walk({
          dir: root,
          exclude: [],
          extensions: [extension],
          cb: async (path) => {
            numFound++;
          },
        });

        expect(numFound).to.equal(1);
      });
    });
  }
});<|MERGE_RESOLUTION|>--- conflicted
+++ resolved
@@ -1,16 +1,11 @@
-<<<<<<< HEAD
 import os from "os";
 import { promisify } from "util";
 import { chmod } from "fs";
+import { expect } from "chai";
+import { isAbsolute, resolve } from "path";
 
 import { walk, writeFileAsync, existsAsync } from "../src/fs/async";
-import tests from "./walk.fixture";
-=======
-import { walk } from "../src/fs/async";
 import tests from "./fixtures/walk.fixture";
->>>>>>> 3b600009
-import { expect } from "chai";
-import { isAbsolute, resolve } from "path";
 
 import {
   createTempTestingDir,
