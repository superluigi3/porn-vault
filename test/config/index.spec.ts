--- conflicted
+++ resolved
@@ -6,21 +6,17 @@
 import sinon from "sinon";
 import YAML from "yaml";
 
-<<<<<<< HEAD
-import { checkConfig, getConfig, resetLoadedConfig, watchConfig } from "../../src/config";
-=======
 import {
+  checkConfig,
+  findAndLoadConfig,
   getConfig,
-  checkConfig,
   resetLoadedConfig,
   watchConfig,
-  findAndLoadConfig,
 } from "../../src/config";
->>>>>>> e242e983
 import defaultConfig from "../../src/config/default";
+import { IConfig } from "../../src/config/schema";
 import { preserve } from "./index.fixture";
 import { invalidConfig } from "./schema.fixture";
-import { IConfig } from "../../src/config/schema";
 
 const configJSONFilename = path.resolve("config.test.json");
 const configYAMLFilename = path.resolve("config.test.yaml");
