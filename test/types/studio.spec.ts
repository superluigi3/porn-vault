--- conflicted
+++ resolved
@@ -13,11 +13,7 @@
 
 describe("types", () => {
   describe("studio", () => {
-<<<<<<< HEAD
-    describe("attachToScenes,updateSceneLabels", () => {
-=======
     describe("findUnmatchedScenes,pushLabelsToCurrentScenes", () => {
->>>>>>> e4be1adf
       const videoPathWithStudio = "./test/fixtures/files/dynamic_video001_abc_studio.mp4";
       const videoPathWithoutStudio = "./test/fixtures/files/dynamic_video001.mp4";
 
@@ -82,11 +78,7 @@
         expect(await Scene.getLabels(sceneWithStudioInPath)).to.have.lengthOf(0);
 
         const studioLabels = (await Studio.getLabels(seedStudio)).map((l) => l._id);
-<<<<<<< HEAD
-        await Studio.attachToNewScenes(seedStudio, studioLabels);
-=======
         await Studio.findUnmatchedScenes(seedStudio, studioLabels);
->>>>>>> e4be1adf
 
         const updatedScene = await Scene.getById(sceneWithStudioInPath._id);
         expect(updatedScene).to.not.be.null;
@@ -103,11 +95,7 @@
 
         const studioLabels = (await Studio.getLabels(seedStudio)).map((l) => l._id);
         // Should attach labels to scene, since studio name is in path
-<<<<<<< HEAD
-        await Studio.attachToNewScenes(seedStudio, studioLabels);
-=======
         await Studio.findUnmatchedScenes(seedStudio, studioLabels);
->>>>>>> e4be1adf
 
         const updatedScene = await Scene.getById(sceneWithStudioInPath._id);
         expect(updatedScene).to.not.be.null;
@@ -124,22 +112,14 @@
         expect(await Scene.getLabels(sceneWithoutStudioInPath)).to.have.lengthOf(0);
 
         const studioLabels = (await Studio.getLabels(seedStudio)).map((l) => l._id);
-<<<<<<< HEAD
-        await Studio.attachToNewScenes(seedStudio, studioLabels);
-=======
         await Studio.findUnmatchedScenes(seedStudio, studioLabels);
->>>>>>> e4be1adf
 
         const sceneLabels = (await Scene.getLabels(sceneWithoutStudioInPath)).map((l) => l._id);
         expect(sceneLabels).to.have.lengthOf(0);
 
         sceneWithoutStudioInPath.studio = seedStudio._id;
         await sceneCollection.upsert(sceneWithoutStudioInPath._id, sceneWithoutStudioInPath);
-<<<<<<< HEAD
-        await Studio.updateSceneLabels(seedStudio, studioLabels);
-=======
         await Studio.pushLabelsToCurrentScenes(seedStudio, studioLabels);
->>>>>>> e4be1adf
         expect(await Scene.getLabels(sceneWithoutStudioInPath)).to.have.lengthOf(0);
       });
 
@@ -150,20 +130,12 @@
         expect(await Scene.getLabels(sceneWithoutStudioInPath)).to.have.lengthOf(0);
 
         const studioLabels = (await Studio.getLabels(seedStudio)).map((l) => l._id);
-<<<<<<< HEAD
-        await Studio.attachToNewScenes(seedStudio, studioLabels);
-=======
         await Studio.findUnmatchedScenes(seedStudio, studioLabels);
->>>>>>> e4be1adf
         expect(await Scene.getLabels(sceneWithoutStudioInPath)).to.have.lengthOf(0);
 
         sceneWithoutStudioInPath.studio = seedStudio._id;
         await sceneCollection.upsert(sceneWithoutStudioInPath._id, sceneWithoutStudioInPath);
-<<<<<<< HEAD
-        await Studio.updateSceneLabels(seedStudio, studioLabels);
-=======
         await Studio.pushLabelsToCurrentScenes(seedStudio, studioLabels);
->>>>>>> e4be1adf
         const sceneLabels = (await Scene.getLabels(sceneWithoutStudioInPath)).map((l) => l._id);
         expect(sceneLabels).to.have.lengthOf(1);
         expect(sceneLabels[0]).to.equal(studioLabels[0]);
