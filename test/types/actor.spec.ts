import { expect } from "chai";
import { existsSync, unlinkSync } from "fs";
import { before } from "mocha";

import { actorCollection, labelCollection, sceneCollection } from "../../src/database";
import { indexActors } from "../../src/search/actor";
import { indexScenes } from "../../src/search/scene";
import Actor from "../../src/types/actor";
import Label from "../../src/types/label";
import Scene from "../../src/types/scene";
import { downloadTestVideo } from "../fixtures/files/dynamicTestFiles";
import { startTestServer, stopTestServer } from "../testServer";

describe("types", () => {
  describe("actor", () => {
<<<<<<< HEAD
    describe("attachToNewScenes,updateSceneLabels", () => {
=======
    describe("findUnmatchedScenes,pushLabelsToCurrentScenes", () => {
>>>>>>> e4be1adf
      const videoPathWithActor = "./test/fixtures/files/dynamic_video001_abc_actor.mp4";
      const videoPathWithoutActor = "./test/fixtures/files/dynamic_video001.mp4";

      async function seedDb(setActorLabel: boolean) {
        const sceneWithActorInPath = new Scene("scene_with_name");
        sceneWithActorInPath.path = videoPathWithActor;
        const sceneWithoutActorInPath = new Scene("scene_without_name");
        sceneWithoutActorInPath.path = videoPathWithoutActor;
        const seedActor = new Actor("abc actor");
        const seedLabel = new Label("def label");

        if (setActorLabel) {
          expect(await Label.getAll()).to.be.empty;
          await labelCollection.upsert(seedLabel._id, seedLabel);
          expect(await Label.getAll()).to.have.lengthOf(1);
          await Actor.setLabels(seedActor, [seedLabel._id]);
          expect(await Actor.getLabels(seedActor)).to.have.lengthOf(1);
        }
        expect(await Actor.getAll()).to.be.empty;
        await actorCollection.upsert(seedActor._id, seedActor);
        await indexActors([seedActor]);
        expect(await Actor.getAll()).to.have.lengthOf(1);

        expect(await Scene.getAll()).to.be.empty;
        await sceneCollection.upsert(sceneWithActorInPath._id, sceneWithActorInPath);
        await sceneCollection.upsert(sceneWithoutActorInPath._id, sceneWithoutActorInPath);

        await indexScenes([sceneWithActorInPath, sceneWithoutActorInPath]);
        expect(await Scene.getAll()).to.have.lengthOf(2);

        return {
          sceneWithActorInPath,
          sceneWithoutActorInPath,
          seedActor,
          seedLabel,
        };
      }

      before(async () => {
        await downloadTestVideo(videoPathWithActor);
        await downloadTestVideo(videoPathWithoutActor);
      });

      after(() => {
        if (existsSync(videoPathWithActor)) {
          unlinkSync(videoPathWithActor);
        }
        if (existsSync(videoPathWithoutActor)) {
          unlinkSync(videoPathWithoutActor);
        }
      });

      afterEach(() => {
        stopTestServer();
      });

      it("when name in path, attaches actor, adds no labels to new scene", async function () {
        await startTestServer.call(this);
        const { sceneWithActorInPath, seedActor } = await seedDb(false);

        expect(await Scene.getLabels(sceneWithActorInPath)).to.have.lengthOf(0);

        const actorLabels = (await Actor.getLabels(seedActor)).map((l) => l._id);
<<<<<<< HEAD
        await Actor.attachToNewScenes(seedActor, actorLabels);
=======
        await Actor.findUnmatchedScenes(seedActor, actorLabels);
>>>>>>> e4be1adf

        const sceneActors = await Scene.getActors(sceneWithActorInPath);
        expect(sceneActors).to.have.lengthOf(1);
        expect(sceneActors[0]._id).to.equal(seedActor._id);
        const sceneLabels = (await Scene.getLabels(sceneWithActorInPath)).map((l) => l._id);
        expect(sceneLabels).to.have.lengthOf(0);
      });

      it("when name in path, attaches actor, adds labels to new scene", async function () {
        await startTestServer.call(this);
        const { sceneWithActorInPath, seedActor } = await seedDb(true);

        expect(await Scene.getLabels(sceneWithActorInPath)).to.have.lengthOf(0);

        const actorLabels = (await Actor.getLabels(seedActor)).map((l) => l._id);
        // Should attach labels to scene, since actor name is in path
<<<<<<< HEAD
        await Actor.attachToNewScenes(seedActor, actorLabels);
=======
        await Actor.findUnmatchedScenes(seedActor, actorLabels);
>>>>>>> e4be1adf

        const sceneActors = await Scene.getActors(sceneWithActorInPath);
        expect(sceneActors).to.have.lengthOf(1);
        expect(sceneActors[0]._id).to.equal(seedActor._id);
        const sceneLabels = (await Scene.getLabels(sceneWithActorInPath)).map((l) => l._id);
        expect(sceneLabels).to.have.lengthOf(1);
        expect(sceneLabels[0]).to.equal(actorLabels[0]);
      });

      it("when already attached to scene, adds no labels", async function () {
        await startTestServer.call(this);
        const { sceneWithoutActorInPath, seedActor } = await seedDb(false);

        expect(await Scene.getLabels(sceneWithoutActorInPath)).to.have.lengthOf(0);

        const actorLabels = (await Actor.getLabels(seedActor)).map((l) => l._id);
<<<<<<< HEAD
        await Actor.attachToNewScenes(seedActor, actorLabels);
=======
        await Actor.findUnmatchedScenes(seedActor, actorLabels);
>>>>>>> e4be1adf

        const sceneLabels = (await Scene.getLabels(sceneWithoutActorInPath)).map((l) => l._id);
        expect(sceneLabels).to.have.lengthOf(0);

        await Scene.setActors(sceneWithoutActorInPath, [seedActor._id]);
<<<<<<< HEAD
        await Actor.updateSceneLabels(seedActor, actorLabels);
=======
        await Actor.pushLabelsToCurrentScenes(seedActor, actorLabels);
>>>>>>> e4be1adf
        expect(await Scene.getLabels(sceneWithoutActorInPath)).to.have.lengthOf(0);
      });

      it("when already attached to scene, adds labels", async function () {
        await startTestServer.call(this);
        const { sceneWithoutActorInPath, seedActor } = await seedDb(true);

        expect(await Scene.getLabels(sceneWithoutActorInPath)).to.have.lengthOf(0);

        const actorLabels = (await Actor.getLabels(seedActor)).map((l) => l._id);
<<<<<<< HEAD
        await Actor.attachToNewScenes(seedActor, actorLabels);
        expect(await Scene.getLabels(sceneWithoutActorInPath)).to.have.lengthOf(0);

        await Scene.setActors(sceneWithoutActorInPath, [seedActor._id]);
        await Actor.updateSceneLabels(seedActor, actorLabels);
=======
        await Actor.findUnmatchedScenes(seedActor, actorLabels);
        expect(await Scene.getLabels(sceneWithoutActorInPath)).to.have.lengthOf(0);

        await Scene.setActors(sceneWithoutActorInPath, [seedActor._id]);
        await Actor.pushLabelsToCurrentScenes(seedActor, actorLabels);
>>>>>>> e4be1adf
        const sceneLabels = (await Scene.getLabels(sceneWithoutActorInPath)).map((l) => l._id);
        expect(sceneLabels).to.have.lengthOf(1);
        expect(sceneLabels[0]).to.equal(actorLabels[0]);
      });
    });
  });
});<|MERGE_RESOLUTION|>--- conflicted
+++ resolved
@@ -13,11 +13,7 @@
 
 describe("types", () => {
   describe("actor", () => {
-<<<<<<< HEAD
-    describe("attachToNewScenes,updateSceneLabels", () => {
-=======
     describe("findUnmatchedScenes,pushLabelsToCurrentScenes", () => {
->>>>>>> e4be1adf
       const videoPathWithActor = "./test/fixtures/files/dynamic_video001_abc_actor.mp4";
       const videoPathWithoutActor = "./test/fixtures/files/dynamic_video001.mp4";
 
@@ -81,11 +77,7 @@
         expect(await Scene.getLabels(sceneWithActorInPath)).to.have.lengthOf(0);
 
         const actorLabels = (await Actor.getLabels(seedActor)).map((l) => l._id);
-<<<<<<< HEAD
-        await Actor.attachToNewScenes(seedActor, actorLabels);
-=======
         await Actor.findUnmatchedScenes(seedActor, actorLabels);
->>>>>>> e4be1adf
 
         const sceneActors = await Scene.getActors(sceneWithActorInPath);
         expect(sceneActors).to.have.lengthOf(1);
@@ -102,11 +94,7 @@
 
         const actorLabels = (await Actor.getLabels(seedActor)).map((l) => l._id);
         // Should attach labels to scene, since actor name is in path
-<<<<<<< HEAD
-        await Actor.attachToNewScenes(seedActor, actorLabels);
-=======
         await Actor.findUnmatchedScenes(seedActor, actorLabels);
->>>>>>> e4be1adf
 
         const sceneActors = await Scene.getActors(sceneWithActorInPath);
         expect(sceneActors).to.have.lengthOf(1);
@@ -123,21 +111,13 @@
         expect(await Scene.getLabels(sceneWithoutActorInPath)).to.have.lengthOf(0);
 
         const actorLabels = (await Actor.getLabels(seedActor)).map((l) => l._id);
-<<<<<<< HEAD
-        await Actor.attachToNewScenes(seedActor, actorLabels);
-=======
         await Actor.findUnmatchedScenes(seedActor, actorLabels);
->>>>>>> e4be1adf
 
         const sceneLabels = (await Scene.getLabels(sceneWithoutActorInPath)).map((l) => l._id);
         expect(sceneLabels).to.have.lengthOf(0);
 
         await Scene.setActors(sceneWithoutActorInPath, [seedActor._id]);
-<<<<<<< HEAD
-        await Actor.updateSceneLabels(seedActor, actorLabels);
-=======
         await Actor.pushLabelsToCurrentScenes(seedActor, actorLabels);
->>>>>>> e4be1adf
         expect(await Scene.getLabels(sceneWithoutActorInPath)).to.have.lengthOf(0);
       });
 
@@ -148,19 +128,11 @@
         expect(await Scene.getLabels(sceneWithoutActorInPath)).to.have.lengthOf(0);
 
         const actorLabels = (await Actor.getLabels(seedActor)).map((l) => l._id);
-<<<<<<< HEAD
-        await Actor.attachToNewScenes(seedActor, actorLabels);
-        expect(await Scene.getLabels(sceneWithoutActorInPath)).to.have.lengthOf(0);
-
-        await Scene.setActors(sceneWithoutActorInPath, [seedActor._id]);
-        await Actor.updateSceneLabels(seedActor, actorLabels);
-=======
         await Actor.findUnmatchedScenes(seedActor, actorLabels);
         expect(await Scene.getLabels(sceneWithoutActorInPath)).to.have.lengthOf(0);
 
         await Scene.setActors(sceneWithoutActorInPath, [seedActor._id]);
         await Actor.pushLabelsToCurrentScenes(seedActor, actorLabels);
->>>>>>> e4be1adf
         const sceneLabels = (await Scene.getLabels(sceneWithoutActorInPath)).map((l) => l._id);
         expect(sceneLabels).to.have.lengthOf(1);
         expect(sceneLabels[0]).to.equal(actorLabels[0]);
