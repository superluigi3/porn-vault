{
  "name": "porn-vault",
  "version": "0.26.0-loggerrc.2",
  "description": "",
  "main": "build/index.js",
  "bin": "build/index.js",
  "scripts": {
    "coverage": "nyc npm test && nyc report --reporter=json",
    "coverage:silent": "nyc npm run test:silent && nyc report --reporter=json",
    "install:app": "gulp installApp",
    "transpile:dev": "tsc -p tsconfig.dev.json",
    "transpile:prod": "tsc",
    "watch": "tsc -p tsconfig.dev.json -w",
    "start": "node version && node build",
    "mon": "node version && cross-env NODE_ENV=development nodemon build/",
    "dev": "node version && cross-env NODE_ENV=development node --max_old_space_size=8192 -r ts-node/register ./src/index.ts",
    "dev:once": "node version && cross-env NODE_ENV=development node build",
    "test": "mocha -r ts-node/register -r test/init.ts \"test/**/*.spec.ts\" --timeout 10000",
    "test:silent": "cross-env DEBUG=vault:error mocha -r ts-node/register -r test/init.ts \"test/**/*.spec.ts\" --timeout 10000",
    "build:app": "gulp buildApp",
    "build:generic": "gulp buildGeneric",
    "build:all": "gulp buildAll",
    "build:armv7": "gulp buildArmv7",
    "build:linux": "gulp buildLinux",
    "build:win": "gulp buildWindows",
    "build:mac": "gulp buildMac",
    "zip:all": "gulp zipAll",
    "zip:armv7": "gulp zipArmv7",
    "zip:linux": "gulp zipLinux",
    "zip:win": "gulp zipWindows",
    "zip:mac": "gulp zipMac",
    "lint": "eslint \"src/**/*.ts\"",
    "lint:fix": "eslint --quiet --fix \"src/**/*.ts\""
  },
  "repository": {
    "type": "git",
    "url": "git+https://github.com/boi123212321/porn-vault.git"
  },
  "author": "boi123212321",
  "license": "ISC",
  "bugs": {
    "url": "https://github.com/boi123212321/porn-vault/issues"
  },
  "homepage": "https://github.com/boi123212321/porn-vault#readme",
  "dependencies": {
    "apollo-server-express": "^2.13.1",
    "axios": "^0.21.0",
    "boxen": "^5.0.0",
    "chalk": "^4.1.0",
    "cheerio": "^1.0.0-rc.3",
    "chokidar": "^3.4.3",
    "cli-progress": "^3.8.2",
    "dotenv": "^8.2.0",
    "elasticsearch": "^16.7.1",
    "express": "^4.17.1",
    "fluent-ffmpeg": "^2.1.2",
    "graphql-tools": "^7.0.2",
    "graphql-type-json": "^0.3.2",
    "graphql-type-long": "^0.1.1",
    "graphql-upload": "^11.0.0",
    "handlebars": "^4.7.6",
    "inquirer": "7.3.3",
    "jimp": "^0.14.0",
    "js-sha512": "^0.8.0",
    "lru-cache": "^6.0.0",
    "merge-img": "^2.1.3",
    "moment": "^2.29.1",
    "node-fetch": "^2.6.1",
    "node-vibrant": "^3.1.6",
    "ora": "^5.1.0",
    "semver": "^7.3.4",
    "tiny-async-pool": "^1.2.0",
    "ts-node": "^9.1.1",
    "typescript": "^4.1.3",
    "winston": "^3.3.3",
    "winston-daily-rotate-file": "^4.5.0",
    "yaml": "^1.10.0",
    "yargs": "^16.2.0",
    "zod": "^1.11.11"
  },
  "devDependencies": {
    "@types/chai": "^4.2.14",
    "@types/chai-as-promised": "^7.1.3",
    "@types/cheerio": "^0.22.23",
    "@types/cli-progress": "^3.8.0",
    "@types/elasticsearch": "^5.0.36",
    "@types/express": "^4.17.3",
    "@types/fluent-ffmpeg": "^2.1.16",
    "@types/graphql": "^14.5.0",
    "@types/gulp": "^4.0.7",
    "@types/gulp-zip": "^4.0.1",
    "@types/inquirer": "^7.3.1",
    "@types/lru-cache": "^5.1.0",
    "@types/mocha": "^8.2.0",
    "@types/node": "^14.14.13",
    "@types/node-fetch": "^2.5.7",
    "@types/pug": "^2.0.4",
    "@types/semver": "^7.3.4",
    "@types/sinon": "^9.0.10",
    "@types/tiny-async-pool": "^1.0.0",
    "@types/winston": "^2.4.4",
    "@types/yaml": "^1.9.7",
    "@types/yargs": "^15.0.11",
    "@typescript-eslint/eslint-plugin": "^4.0.0",
    "@typescript-eslint/parser": "^4.11.1",
    "chai": "^4.2.0",
    "chai-as-promised": "^7.1.1",
    "cross-env": "^7.0.3",
    "eslint": "^7.17.0",
<<<<<<< HEAD
    "eslint-config-prettier": "^7.0.0",
    "eslint-config-standard": "^16.0.2",
=======
    "eslint-config-prettier": "^7.1.0",
    "eslint-config-standard": "^14.1.1",
>>>>>>> f44bb3e7
    "eslint-plugin-import": "^2.22.1",
    "eslint-plugin-node": "^11.1.0",
    "eslint-plugin-prettier": "^3.3.0",
    "eslint-plugin-promise": "^4.2.1",
    "eslint-plugin-simple-import-sort": "^5.0.3",
    "eslint-plugin-standard": "^5.0.0",
    "gulp": "^4.0.2",
    "gulp-cli": "^2.3.0",
    "gulp-zip": "^5.0.2",
    "mocha": "^8.2.1",
    "nodemon": "^2.0.6",
    "nyc": "^15.1.0",
    "pkg": "^4.4.9",
    "prettier": "^2.2.1",
    "sinon": "^9.2.2"
  },
  "nodemonConfig": {
    "ignore": [
      "/**/*.db",
      "/**/config.json"
    ]
  }
}<|MERGE_RESOLUTION|>--- conflicted
+++ resolved
@@ -107,13 +107,8 @@
     "chai-as-promised": "^7.1.1",
     "cross-env": "^7.0.3",
     "eslint": "^7.17.0",
-<<<<<<< HEAD
-    "eslint-config-prettier": "^7.0.0",
+    "eslint-config-prettier": "^7.1.0",
     "eslint-config-standard": "^16.0.2",
-=======
-    "eslint-config-prettier": "^7.1.0",
-    "eslint-config-standard": "^14.1.1",
->>>>>>> f44bb3e7
     "eslint-plugin-import": "^2.22.1",
     "eslint-plugin-node": "^11.1.0",
     "eslint-plugin-prettier": "^3.3.0",
