import * as logger from "../../../logger";
import { searchMovies } from "../../../search/movie";
<<<<<<< HEAD
import Movie from "../../../types/movie";
=======
import { movieCollection } from "../../../database";
>>>>>>> eb4e2c97

export async function getMovies(
  _: unknown,
  { query, seed }: { query?: string; seed?: string }
): Promise<
  | {
      numItems: number;
      numPages: number;
      items: (Movie | null)[];
    }
  | undefined
> {
  try {
    const timeNow = +new Date();
    const result = await searchMovies(query || "", seed);

    logger.log(
      `Search results: ${result.max_items} hits found in ${(Date.now() - timeNow) / 1000}s`
    );

    const movies = await movieCollection.getBulk(result.items);

    logger.log(`Search done in ${(Date.now() - timeNow) / 1000}s.`);

    return {
      numItems: result.max_items,
      numPages: result.num_pages,
      items: movies.filter(Boolean),
    };
  } catch (error) {
    logger.error(error);
  }
}<|MERGE_RESOLUTION|>--- conflicted
+++ resolved
@@ -1,10 +1,7 @@
 import * as logger from "../../../logger";
 import { searchMovies } from "../../../search/movie";
-<<<<<<< HEAD
 import Movie from "../../../types/movie";
-=======
 import { movieCollection } from "../../../database";
->>>>>>> eb4e2c97
 
 export async function getMovies(
   _: unknown,
