import Scene from "../../../types/scene";
import * as logger from "../../../logger";
import { searchScenes } from "../../../search/scene";

function shuffle<T>(a: T[]) {
  for (let i = a.length - 1; i > 0; i--) {
    const j = Math.floor(Math.random() * (i + 1));
    [a[i], a[j]] = [a[j], a[i]];
  }
  return a;
}

export async function getScenes(
  _,
  { query, random }: { random: number | undefined; query: string | undefined }
) {
  try {
    const timeNow = +new Date();
<<<<<<< HEAD
=======
    const options = extractQueryOptions(query);
    logger.log(`Searching scenes for '${options.query}'...`);

    const filters = [] as ((doc: ISceneSearchDoc) => boolean)[];

    if (options.bookmark) filters.push(doc => !!doc.bookmark);

    if (options.favorite) filters.push(doc => doc.favorite);

    if (options.rating) filters.push(doc => doc.rating >= options.rating);

    if (options.durationMin)
      filters.push(doc => {
        if (!doc.duration) return false;
        return doc.duration >= <number>options.durationMin;
      });

    if (options.durationMax)
      filters.push(doc => {
        if (!doc.duration) return false;
        return doc.duration <= <number>options.durationMax;
      });

    if (options.studios && options.studios.length)
      filters.push(doc => {
        if (!doc.studio) return false;
        // @ts-ignore
        return options.studios.some(id => doc.studio._id == id);
      });

    if (options.actors && options.actors.length)
      filters.push(doc => {
        const actorIds = doc.actors.map(a => a._id);
        // @ts-ignore
        return options.actors.every(id => actorIds.includes(id));
      });

    if (options.include && options.include.length)
      filters.push(doc => {
        return options.include.every(id =>
          doc.labels.map(l => l._id).includes(id)
        );
      });
>>>>>>> 3e0db12d

    const res = await searchScenes(query || "", random);

<<<<<<< HEAD
    if (random) {
      logger.log("Randomizing items...");
      res.data.items = shuffle(res.data.items.slice(0, random));
=======
    function sortMode(sortBy: SortTarget, sortDir: "asc" | "desc") {
      switch (sortBy) {
        case SortTarget.ADDED_ON:
          if (sortDir == "asc") return (a, b) => a.addedOn - b.addedOn;
          return (a, b) => b.addedOn - a.addedOn;
        case SortTarget.RATING:
          if (sortDir == "asc") return (a, b) => a.rating - b.rating;
          return (a, b) => b.rating - a.rating;
        case SortTarget.ALPHABETIC:
          if (sortDir == "asc") return (a, b) => a.name.localeCompare(b.name);
          return (a, b) => b.name.localeCompare(a.name);
        case SortTarget.VIEWS:
          if (sortDir == "asc") return (a, b) => a.views - b.views;
          return (a, b) => b.views - a.views;
        case SortTarget.DURATION:
          if (sortDir == "asc") return (a, b) => a.duration - b.duration;
          return (a, b) => b.duration - a.duration;
        case SortTarget.DATE:
          if (sortDir == "asc")
            return (a, b) => (a.releaseDate || 0) - (b.releaseDate || 0);
          return (a, b) => (b.releaseDate || 0) - (a.releaseDate || 0);
        case SortTarget.RESOLUTION:
          if (sortDir == "asc")
            return (a, b) => (a.resolution || 0) - (b.resolution || 0);
          return (a, b) => (b.resolution || 0) - (a.resolution || 0);
        case SortTarget.BOOKMARK:
          if (sortDir == "asc")
            return (a, b) => (a.bookmark || 0) - (b.bookmark || 0);
          return (a, b) => (b.bookmark || 0) - (a.bookmark || 0);
        case SortTarget.SIZE:
          if (sortDir == "asc") return (a, b) => (a.size || 0) - (b.size || 0);
          return (a, b) => (b.size || 0) - (a.size || 0);
        default:
          return undefined;
      }
>>>>>>> 3e0db12d
    }

    logger.log(
      `Search results: ${res.data.num_hits} hits found in ${res.data.time.sec} sec`
    );

    const scenes = await Promise.all(res.data.items.map(Scene.getById));
    logger.log(`Search done in ${(Date.now() - timeNow) / 1000}s.`);
    return scenes.filter(Boolean);
  } catch (error) {
    logger.error(error);
  }
}<|MERGE_RESOLUTION|>--- conflicted
+++ resolved
@@ -16,96 +16,11 @@
 ) {
   try {
     const timeNow = +new Date();
-<<<<<<< HEAD
-=======
-    const options = extractQueryOptions(query);
-    logger.log(`Searching scenes for '${options.query}'...`);
-
-    const filters = [] as ((doc: ISceneSearchDoc) => boolean)[];
-
-    if (options.bookmark) filters.push(doc => !!doc.bookmark);
-
-    if (options.favorite) filters.push(doc => doc.favorite);
-
-    if (options.rating) filters.push(doc => doc.rating >= options.rating);
-
-    if (options.durationMin)
-      filters.push(doc => {
-        if (!doc.duration) return false;
-        return doc.duration >= <number>options.durationMin;
-      });
-
-    if (options.durationMax)
-      filters.push(doc => {
-        if (!doc.duration) return false;
-        return doc.duration <= <number>options.durationMax;
-      });
-
-    if (options.studios && options.studios.length)
-      filters.push(doc => {
-        if (!doc.studio) return false;
-        // @ts-ignore
-        return options.studios.some(id => doc.studio._id == id);
-      });
-
-    if (options.actors && options.actors.length)
-      filters.push(doc => {
-        const actorIds = doc.actors.map(a => a._id);
-        // @ts-ignore
-        return options.actors.every(id => actorIds.includes(id));
-      });
-
-    if (options.include && options.include.length)
-      filters.push(doc => {
-        return options.include.every(id =>
-          doc.labels.map(l => l._id).includes(id)
-        );
-      });
->>>>>>> 3e0db12d
-
     const res = await searchScenes(query || "", random);
 
-<<<<<<< HEAD
     if (random) {
       logger.log("Randomizing items...");
       res.data.items = shuffle(res.data.items.slice(0, random));
-=======
-    function sortMode(sortBy: SortTarget, sortDir: "asc" | "desc") {
-      switch (sortBy) {
-        case SortTarget.ADDED_ON:
-          if (sortDir == "asc") return (a, b) => a.addedOn - b.addedOn;
-          return (a, b) => b.addedOn - a.addedOn;
-        case SortTarget.RATING:
-          if (sortDir == "asc") return (a, b) => a.rating - b.rating;
-          return (a, b) => b.rating - a.rating;
-        case SortTarget.ALPHABETIC:
-          if (sortDir == "asc") return (a, b) => a.name.localeCompare(b.name);
-          return (a, b) => b.name.localeCompare(a.name);
-        case SortTarget.VIEWS:
-          if (sortDir == "asc") return (a, b) => a.views - b.views;
-          return (a, b) => b.views - a.views;
-        case SortTarget.DURATION:
-          if (sortDir == "asc") return (a, b) => a.duration - b.duration;
-          return (a, b) => b.duration - a.duration;
-        case SortTarget.DATE:
-          if (sortDir == "asc")
-            return (a, b) => (a.releaseDate || 0) - (b.releaseDate || 0);
-          return (a, b) => (b.releaseDate || 0) - (a.releaseDate || 0);
-        case SortTarget.RESOLUTION:
-          if (sortDir == "asc")
-            return (a, b) => (a.resolution || 0) - (b.resolution || 0);
-          return (a, b) => (b.resolution || 0) - (a.resolution || 0);
-        case SortTarget.BOOKMARK:
-          if (sortDir == "asc")
-            return (a, b) => (a.bookmark || 0) - (b.bookmark || 0);
-          return (a, b) => (b.bookmark || 0) - (a.bookmark || 0);
-        case SortTarget.SIZE:
-          if (sortDir == "asc") return (a, b) => (a.size || 0) - (b.size || 0);
-          return (a, b) => (b.size || 0) - (a.size || 0);
-        default:
-          return undefined;
-      }
->>>>>>> 3e0db12d
     }
 
     logger.log(
