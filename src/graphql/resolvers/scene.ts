--- conflicted
+++ resolved
@@ -1,13 +1,11 @@
-<<<<<<< HEAD
+import Jimp from "jimp";
+import lruCache from "lru-cache";
+
 import { arrayFilter } from "../../search/common";
-=======
-import Jimp from "jimp";
-
 import { imageCollection, sceneCollection } from "../../database";
 import { FFProbeContainers } from "../../ffmpeg/ffprobe";
 import { CopyMP4Transcoder } from "../../transcode/copyMp4";
 import { SceneStreamTypes } from "../../transcode/transcoder";
->>>>>>> 954576eb
 import Actor from "../../types/actor";
 import CustomField, { CustomFieldTarget } from "../../types/custom_field";
 import Image from "../../types/image";
@@ -17,19 +15,14 @@
 import Scene from "../../types/scene";
 import Studio from "../../types/studio";
 import SceneView from "../../types/watch";
-<<<<<<< HEAD
 import { jaccard } from "../../utils/jaccard";
-
-import lruCache from "lru-cache";
-import { logger } from "../../utils/logger";
+import { handleError, logger } from "../../utils/logger";
+import { getExtension } from "../../utils/string";
 
 const similarCache = new lruCache<string, Scene[]>({
   maxAge: 1000 * 60 * 60 * 24 * 7,
   max: 250,
 });
-=======
-import { handleError, logger } from "../../utils/logger";
-import { getExtension } from "../../utils/string";
 
 interface AvailableStreams {
   label: string;
@@ -37,7 +30,6 @@
   streamType: SceneStreamTypes;
   transcode: boolean;
 }
->>>>>>> 954576eb
 
 export default {
   async similar(scene: Scene): Promise<Scene[]> {
