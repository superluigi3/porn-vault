<<<<<<< HEAD
import { sceneCollection } from "../../database";
import { FFProbeContainers } from "../../ffmpeg/ffprobe";
import { SceneStreamTypes } from "../../routers/scene";
=======
import Jimp from "jimp";

import { imageCollection } from "../../database";
>>>>>>> b247750d
import Actor from "../../types/actor";
import CustomField, { CustomFieldTarget } from "../../types/custom_field";
import Image from "../../types/image";
import Label from "../../types/label";
import Marker from "../../types/marker";
import Movie from "../../types/movie";
import Scene from "../../types/scene";
import Studio from "../../types/studio";
import SceneView from "../../types/watch";
import { handleError, logger } from "../../utils/logger";
import { getExtension } from "../../utils/string";
import { videoIsValidForContainer } from "./../../ffmpeg/ffprobe";

interface AvailableStreams {
  label: string;
  mimeType?: string;
  streamType: SceneStreamTypes;
  transcode: boolean;
}

export default {
  async actors(scene: Scene): Promise<Actor[]> {
    return await Scene.getActors(scene);
  },
  async images(scene: Scene): Promise<Image[]> {
    return await Image.getByScene(scene._id);
  },
  async labels(scene: Scene): Promise<Label[]> {
    return await Scene.getLabels(scene);
  },
  async thumbnail(scene: Scene): Promise<Image | null> {
    if (scene.thumbnail) return await Image.getById(scene.thumbnail);
    return null;
  },
  async preview(scene: Scene): Promise<Image | null> {
    if (!scene.preview) {
      return null;
    }
    const image = await Image.getById(scene.preview);
    if (!image) {
      return null;
    }

    // Pre 0.27 compatibility: add image dimensions on demand and save to db
    if (image.path && (!image.meta.dimensions.height || !image.meta.dimensions.width)) {
      const jimpImage = await Jimp.read(image.path);
      image.meta.dimensions.width = jimpImage.bitmap.width;
      image.meta.dimensions.height = jimpImage.bitmap.height;

      await imageCollection.upsert(image._id, image);
    }

    return image;
  },
  async studio(scene: Scene): Promise<Studio | null> {
    if (scene.studio) return Studio.getById(scene.studio);
    return null;
  },
  async markers(scene: Scene): Promise<Marker[]> {
    return await Scene.getMarkers(scene);
  },
  async availableFields(): Promise<CustomField[]> {
    const fields = await CustomField.getAll();
    return fields.filter((field) => field.target.includes(CustomFieldTarget.SCENES));
  },
  async movies(scene: Scene): Promise<Movie[]> {
    return Scene.getMovies(scene);
  },
  async watches(scene: Scene): Promise<number[]> {
    return (await SceneView.getByScene(scene._id)).map((v) => v.date);
  },
  async availableStreams(scene: Scene): Promise<AvailableStreams[]> {
    if (!scene.path) {
      return [];
    }

    if (!scene.meta.container || !scene.meta.videoCodec) {
      logger.verbose(
        `Scene ${scene._id} doesn't have codec information to determine available streams, running ffprobe`
      );
      await Scene.runFFProbe(scene);

      // Doesn't matter if this fails
      await sceneCollection.upsert(scene._id, scene).catch((err) => {
        handleError("Failed to update scene after updating codec information", err);
      });
    }

    const streams: AvailableStreams[] = [];

    // Attempt direct stream, set it as first item
    streams.unshift({
      label: "direct play",
      mimeType:
        // Attempt to trick the browser into playing mkv by using the mp4 mime type
        // Otherwise let the browser handle the unknown mime type
        [".mp4", ".mkv"].includes(getExtension(scene.path)) ? "video/mp4" : undefined,
      streamType: SceneStreamTypes.DIRECT,
      transcode: false,
    });

    // Mkv might contain mp4 compatible streams
    if (
      scene.meta.container === FFProbeContainers.MKV &&
      scene.meta.videoCodec &&
      videoIsValidForContainer(FFProbeContainers.MP4, scene.meta.videoCodec)
    ) {
      streams.push({
        label: "mkv direct stream",
        mimeType: "video/mp4",
        streamType: SceneStreamTypes.MP4,
        transcode: true,
      });
    }

    // Fallback transcode: webm
    streams.push({
      label: "webm transcode",
      mimeType: "video/webm",
      streamType: SceneStreamTypes.WEBM,
      transcode: true,
    });

    // Otherwise video cannot be streamed

    return streams;
  },
};<|MERGE_RESOLUTION|>--- conflicted
+++ resolved
@@ -1,12 +1,8 @@
-<<<<<<< HEAD
-import { sceneCollection } from "../../database";
+import Jimp from "jimp";
+
+import { imageCollection,sceneCollection  } from "../../database";
 import { FFProbeContainers } from "../../ffmpeg/ffprobe";
 import { SceneStreamTypes } from "../../routers/scene";
-=======
-import Jimp from "jimp";
-
-import { imageCollection } from "../../database";
->>>>>>> b247750d
 import Actor from "../../types/actor";
 import CustomField, { CustomFieldTarget } from "../../types/custom_field";
 import Image from "../../types/image";
