import * as database from "../../database";
import Actor from "../../types/actor";
import Label from "../../types/label";
import { ReadStream, createWriteStream } from "fs";
import Scene from "../../types/scene";
import * as logger from "../../logger";
import Image from "../../types/image";
import { extractLabels, extractActors } from "../../extractor";
import { Dictionary, libraryPath, mapAsync } from "../../types/utility";
import Movie from "../../types/movie";
import { unlinkAsync } from "../../fs/async";
import ProcessingQueue from "../../queue/index";
import { extname } from "path";
import { getConfig } from "../../config/index";
import Studio from "../../types/studio";
import Marker from "../../types/marker";
import {
  createSceneSearchDoc,
  removeSceneDoc,
  updateSceneDoc
} from "../../search/scene";
import { onSceneCreate } from "../../plugin_events/scene";

type ISceneUpdateOpts = Partial<{
  favorite: boolean;
  bookmark: number;
  actors: string[];
  name: string;
  description: string;
  rating: number;
  labels: string[];
  streamLinks: string[];
  thumbnail: string;
  releaseDate: number;
  studio: string | null;
  customFields: Dictionary<string[] | boolean | string | null>;
}>;

async function runScenePlugins(ids: string[]) {
  const changedScenes = [] as Scene[];
  for (const id of ids) {
    let scene = await Scene.getById(id);

<<<<<<< HEAD
      if (scene) {
        const labels = (await Scene.getLabels(scene)).map(l => l._id);
        const actors = (await Scene.getActors(scene)).map(a => a._id);
        logger.log("Labels before plugin: ", labels);
        scene = await onSceneCreate(scene, labels, actors, "sceneCustom");
        logger.log("Labels after plugin: ", labels);

        await Scene.setLabels(scene, labels);
        await Scene.setActors(scene, actors);
        await database.update(database.store.scenes, { _id: scene._id }, scene);
        await updateSceneDoc(scene);

        changedScenes.push(scene);
      }
=======
    if (scene) {
      const labels = (await Scene.getLabels(scene)).map(l => l._id);
      const actors = (await Scene.getActors(scene)).map(a => a._id);
      logger.log("Labels before plugin: ", labels);
      scene = await onSceneCreate(scene, labels, actors, "sceneCustom");
      logger.log("Labels after plugin: ", labels);

      await Scene.setLabels(scene, labels);
      await Scene.setActors(scene, actors);
      await database.update(database.store.scenes, { _id: scene._id }, scene);
      indices.scenes.update(scene._id, await createSceneSearchDoc(scene));

      changedScenes.push(scene);
>>>>>>> e3cc7a40
    }
  }
  return changedScenes;
}

export default {
  async runAllScenePlugins() {
    const ids = (await Scene.getAll()).map(a => a._id);
    return runScenePlugins(ids);
  },

  async runScenePlugins(_, { ids }: { ids: string[] }) {
    return runScenePlugins(ids);
  },

  async screenshotScene(_, { id, sec }: { id: string; sec: number }) {
    const scene = await Scene.getById(id);

    if (scene) {
      const image = await Scene.screenshot(scene, sec);
      return image;
    }
    return null;
  },

  async unwatchScene(_, { id }: { id: string }) {
    const scene = await Scene.getById(id);

    if (scene) {
      await Scene.unwatch(scene);
      return scene;
    }
    return null;
  },

  async watchScene(_, { id }: { id: string }) {
    const scene = await Scene.getById(id);

    if (scene) {
      await Scene.watch(scene);
      return scene;
    }
    return null;
  },

  async addScene(_, args: Dictionary<any>) {
    for (const actor of args.actors || []) {
      const actorInDb = await Actor.getById(actor);
      if (!actorInDb) throw new Error(`Actor ${actor} not found`);
    }

    for (const label of args.labels || []) {
      const labelInDb = await Label.getById(label);
      if (!labelInDb) throw new Error(`Label ${label} not found`);
    }

    const config = getConfig();

    const sceneName = args.name;
    const scene = new Scene(sceneName);

    let actors = [] as string[];
    if (args.actors) {
      actors = args.actors;
    }

    // Extract actors
    const extractedActors = await extractActors(scene.name);
    logger.log(`Found ${extractedActors.length} actors in scene title.`);
    actors.push(...extractedActors);
    await Scene.setActors(scene, actors);

    let labels = [] as string[];
    if (args.labels) {
      labels = args.labels;
    }

    // Extract labels
    const extractedLabels = await extractLabels(scene.name);
    logger.log(`Found ${extractedLabels.length} labels in scene title.`);
    labels.push(...extractedLabels);

    if (config.APPLY_ACTOR_LABELS === true) {
      logger.log("Applying actor labels to scene");
      labels.push(
        ...(
          await Promise.all(
            extractedActors.map(async id => {
              const actor = await Actor.getById(id);
              if (!actor) return [];
              return (await Actor.getLabels(actor)).map(l => l._id);
            })
          )
        ).flat()
      );
    }

    await Scene.setLabels(scene, labels);
    await database.insert(database.store.scenes, scene);
    logger.success(`Scene '${sceneName}' done.`);
    return scene;
  },

  async uploadScene(_, args: Dictionary<any>) {
    logger.log(`Receiving file...`);
    const { filename, mimetype, createReadStream } = await args.file;
    logger.log(`Receiving ${filename}...`);
    const ext = extname(filename);
    const ID = new Scene("")._id;
    const path = libraryPath(`scenes/${ID}${ext}`);

    /* if (!mimetype.includes("video/")) {
      logger.error(`File has invalid format (${mimetype})`);
      throw new Error("Invalid file");
    } */

    logger.log(`Getting file...`);

    const read = createReadStream() as ReadStream;
    const write = createWriteStream(path);

    try {
      const pipe = read.pipe(write);

      await new Promise((resolve, reject) => {
        pipe.on("close", () => resolve());
      });
    } catch (error) {
      logger.error("Error reading file - perhaps a permission problem?");
      try {
        await unlinkAsync(path);
      } catch (error) {
        logger.warn(`Could not cleanup source file - ${path}`);
      }
      throw new Error("Error");
    }

    // File written, now process
    logger.success(`File written to ${path}.`);

    await ProcessingQueue.append({
      _id: ID,
      actors: args.actors,
      filename,
      labels: args.labels,
      name: args.name,
      path
    });

    logger.success(`Entry added to queue.`);

    // Done

    return true;
  },

  async updateScenes(
    _,
    { ids, opts }: { ids: string[]; opts: ISceneUpdateOpts }
  ) {
    const config = getConfig();
    const updatedScenes = [] as Scene[];

    for (const id of ids) {
      const scene = await Scene.getById(id);

      if (scene) {
        const sceneLabels = (await Scene.getLabels(scene)).map(l => l._id);
        if (typeof opts.name == "string") scene.name = opts.name.trim();

        if (typeof opts.description == "string")
          scene.description = opts.description.trim();

        if (typeof opts.thumbnail == "string") scene.thumbnail = opts.thumbnail;

        if (opts.studio !== undefined) {
          scene.studio = opts.studio;

          if (config.APPLY_STUDIO_LABELS === true && opts.studio) {
            const studio = await Studio.getById(opts.studio);

            if (studio) {
              const studioLabels = (await Studio.getLabels(studio)).map(
                l => l._id
              );
              logger.log("Applying studio labels to scene");
              await Scene.setLabels(scene, sceneLabels.concat(studioLabels));
            }
          }
        }

        if (Array.isArray(opts.actors)) {
          const actorIds = [...new Set(opts.actors)];
          await Scene.setActors(scene, actorIds);

          const existingLabels = (await Scene.getLabels(scene)).map(l => l._id);

          if (config.APPLY_ACTOR_LABELS === true) {
            const actors = (await mapAsync(actorIds, Actor.getById)).filter(
              Boolean
            ) as Actor[];
            const labelIds = (await mapAsync(actors, Actor.getLabels))
              .flat()
              .map(l => l._id);

            logger.log("Applying actor labels to scene");
            await Scene.setLabels(scene, existingLabels.concat(labelIds));
          }
        } else {
          if (Array.isArray(opts.labels))
            await Scene.setLabels(scene, opts.labels);
        }

        if (Array.isArray(opts.streamLinks))
          scene.streamLinks = [...new Set(opts.streamLinks)];

        if (typeof opts.bookmark == "number" || opts.bookmark === null)
          scene.bookmark = opts.bookmark;

        if (typeof opts.favorite == "boolean") scene.favorite = opts.favorite;

        if (typeof opts.rating == "number") scene.rating = opts.rating;

        if (opts.releaseDate !== undefined)
          scene.releaseDate = opts.releaseDate;

        if (opts.customFields) {
          for (const key in opts.customFields) {
            const value =
              opts.customFields[key] !== undefined
                ? opts.customFields[key]
                : null;
            logger.log(`Set scene custom.${key} to ${value}`);
            opts.customFields[key] = value;
          }
          scene.customFields = opts.customFields;
        }

        await database.update(database.store.scenes, { _id: scene._id }, scene);
        updatedScenes.push(scene);
        await updateSceneDoc(scene);
      }
    }

    return updatedScenes;
  },

  async removeScenes(
    _,
    { ids, deleteImages }: { ids: string[]; deleteImages?: boolean }
  ) {
    for (const id of ids) {
      const scene = await Scene.getById(id);

      if (scene) {
        await Scene.remove(scene);
        // indices.scenes.remove(scene._id);
        await removeSceneDoc(scene._id);
        await Image.filterScene(scene._id);
        await Movie.filterScene(scene._id);

        if (deleteImages === true) {
          for (const image of await Image.getByScene(scene._id)) {
            await Image.remove(image);
            await database.remove(database.store.crossReferences, {
              from: image._id
            });
            await database.remove(database.store.crossReferences, {
              to: image._id
            });
          }
          logger.success("Deleted images of scene " + scene._id);
        }

        await Marker.removeByScene(scene);

        logger.success("Deleted scene " + scene._id);

        await database.remove(database.store.crossReferences, {
          from: scene._id
        });
        await database.remove(database.store.crossReferences, {
          to: scene._id
        });
      }
    }
    return true;
  }
};<|MERGE_RESOLUTION|>--- conflicted
+++ resolved
@@ -41,7 +41,6 @@
   for (const id of ids) {
     let scene = await Scene.getById(id);
 
-<<<<<<< HEAD
       if (scene) {
         const labels = (await Scene.getLabels(scene)).map(l => l._id);
         const actors = (await Scene.getActors(scene)).map(a => a._id);
@@ -56,21 +55,6 @@
 
         changedScenes.push(scene);
       }
-=======
-    if (scene) {
-      const labels = (await Scene.getLabels(scene)).map(l => l._id);
-      const actors = (await Scene.getActors(scene)).map(a => a._id);
-      logger.log("Labels before plugin: ", labels);
-      scene = await onSceneCreate(scene, labels, actors, "sceneCustom");
-      logger.log("Labels after plugin: ", labels);
-
-      await Scene.setLabels(scene, labels);
-      await Scene.setActors(scene, actors);
-      await database.update(database.store.scenes, { _id: scene._id }, scene);
-      indices.scenes.update(scene._id, await createSceneSearchDoc(scene));
-
-      changedScenes.push(scene);
->>>>>>> e3cc7a40
     }
   }
   return changedScenes;
