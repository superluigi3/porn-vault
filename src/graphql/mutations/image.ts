import { createWriteStream, ReadStream } from "fs";
import Jimp from "jimp";
import { extname } from "path";

import { getConfig } from "../../config";
import { imageCollection } from "../../database";
import { extractActors, extractLabels } from "../../extractor";
import { copyFileAsync, statAsync, unlinkAsync } from "../../fs/async";
import * as logger from "../../logger";
import { index as imageIndex, indexImages, updateImages } from "../../search/image";
import Actor from "../../types/actor";
import ActorReference from "../../types/actor_reference";
import Image from "../../types/image";
import Label from "../../types/label";
import LabelledItem from "../../types/labelled_item";
import Scene from "../../types/scene";
import Studio from "../../types/studio";
import { Dictionary, libraryPath, mapAsync } from "../../types/utility";

type IImageUpdateOpts = Partial<{
  name: string;
  rating: number;
  labels: string[];
  actors: string[];
  favorite: boolean;
  bookmark: boolean;
  studio: string | null;
  scene: string | null;
  customFields: Dictionary<string[] | boolean | string | null>;
  color: string | null;
}>;

const COLOR_HEX_STRING = /^#[a-f0-9]{6}$/;

function isHexColorString(str: string) {
  return COLOR_HEX_STRING.test(str);
}

export default {
  async uploadImage(_: unknown, args: Dictionary<any>): Promise<Image> {
    for (const actor of args.actors || []) {
      const actorInDb = await Actor.getById(actor);

      if (!actorInDb) throw new Error(`Actor ${actor} not found`);
    }

    for (const label of args.labels || []) {
      const labelInDb = await Label.getById(label);

      if (!labelInDb) throw new Error(`Label ${label} not found`);
    }

    if (args.scene) {
      const sceneInDb = await Scene.getById(args.scene);

      if (!sceneInDb) throw new Error(`Scene ${args.scene} not found`);
    }

    const config = getConfig();

    const { filename, mimetype, createReadStream } = await args.file;
    const ext = extname(filename);
    const fileNameWithoutExtension = filename.split(".")[0];

    let imageName = fileNameWithoutExtension;

    if (args.name) imageName = args.name;

    if (!mimetype.includes("image/")) throw new Error("Invalid file");

    const image = new Image(imageName);

    const outPath = `tmp/${image._id}${ext}`;

    logger.log(`Getting file...`);

    const read = createReadStream() as ReadStream;
    const write = createWriteStream(outPath);

    const pipe = read.pipe(write);

    await new Promise((resolve) => {
      pipe.on("close", () => resolve());
    });

    const { size } = await statAsync(outPath);
    image.meta.size = size;

    // File written, now process
    logger.success(`File written to ${outPath}.`);

    let processedExt = ".jpg";
    if (args.lossless === true) {
      processedExt = ".png";
    }
    if (filename.includes(".gif")) {
      processedExt = ".gif";
    }

    const sourcePath = libraryPath(`images/${image._id}${processedExt}`);
    image.path = sourcePath;

    // Process image
    if (!filename.includes(".gif")) {
      if (args.crop) {
        args.crop.left = Math.round(args.crop.left);
        args.crop.top = Math.round(args.crop.top);
        args.crop.width = Math.round(args.crop.width);
        args.crop.height = Math.round(args.crop.height);
      }

      const _image = await Jimp.read(outPath);

      if (args.crop) {
        logger.log(`Cropping image...`);
        _image.crop(args.crop.left, args.crop.top, args.crop.width, args.crop.height);
        image.meta.dimensions.width = args.crop.width;
        image.meta.dimensions.height = args.crop.height;
      } else {
        image.meta.dimensions.width = _image.bitmap.width;
        image.meta.dimensions.height = _image.bitmap.height;
      }

      if (args.compress === true) {
        logger.log("Resizing image to thumbnail size");
        const MAX_SIZE = config.COMPRESS_IMAGE_SIZE;

        if (_image.bitmap.width > _image.bitmap.height && _image.bitmap.width > MAX_SIZE) {
          _image.resize(MAX_SIZE, Jimp.AUTO);
        } else if (_image.bitmap.height > MAX_SIZE) {
          _image.resize(Jimp.AUTO, MAX_SIZE);
        }
      }

      await _image.writeAsync(sourcePath);

      image.hash = _image.hash();

      logger.success(`Image processing done.`);
    } else {
      await copyFileAsync(outPath, sourcePath);
    }

    let actors = [] as string[];
    if (args.actors) {
      actors = args.actors;
    }

    let labels = [] as string[];
    if (args.labels) {
      labels = args.labels;
    }

    if (args.scene) {
      const scene = await Scene.getById(args.scene);

      if (scene) {
        image.scene = args.scene;

        const sceneActors = (await Scene.getActors(scene)).map((a) => a._id);
        actors.push(...sceneActors);
        const sceneLabels = (await Scene.getLabels(scene)).map((a) => a._id);
        labels.push(...sceneLabels);
      }
    }

    if (args.studio) {
      const studio = await Studio.getById(args.studio);
      if (studio) image.studio = args.studio;
    }

    // Extract actors
    const extractedActors = await extractActors(image.name);
    logger.log(`Found ${extractedActors.length} actors in image path.`);
    actors.push(...extractedActors);
    await Image.setActors(image, actors);

    // Extract labels
    const extractedLabels = await extractLabels(image.name);
    logger.log(`Found ${extractedLabels.length} labels in image path.`);
    labels.push(...extractedLabels);

    if (config.APPLY_ACTOR_LABELS === true) {
      logger.log("Applying actor labels to image");
      labels.push(
        ...(
          await Promise.all(
            extractedActors.map(async (id) => {
              const actor = await Actor.getById(id);
              if (!actor) return [];
              return (await Actor.getLabels(actor)).map((l) => l._id);
            })
          )
        ).flat()
      );
    }

    await Image.setLabels(image, labels);

    // Done

    await imageCollection.upsert(image._id, image);
    // await database.insert(database.store.images, image);
    await indexImages([image]);
    await unlinkAsync(outPath);
    logger.success(`Image '${imageName}' done.`);
    return image;
  },

  async updateImages(
    _: unknown,
    { ids, opts }: { ids: string[]; opts: IImageUpdateOpts }
  ): Promise<Image[]> {
    const config = getConfig();
    const updatedImages = [] as Image[];

    for (const id of ids) {
      const image = await Image.getById(id);

      if (image) {
        if (Array.isArray(opts.actors)) {
          const actorIds = [...new Set(opts.actors)];
          await Image.setActors(image, actorIds);

          const existingLabels = (await Image.getLabels(image)).map((l) => l._id);

          if (config.APPLY_ACTOR_LABELS === true) {
<<<<<<< HEAD
            const actors = (await mapAsync(actorIds, Actor.getById)).filter(Boolean) as Actor[];
            const labelIds = actors.map((ac) => ac.labels).flat();
=======
            const actors = (await mapAsync(actorIds, Actor.getById)).filter(
              Boolean
            ) as Actor[];
            const labelIds = (await mapAsync(actors, Actor.getLabels))
              .flat()
              .map((label) => label._id);
>>>>>>> eb4e2c97

            logger.log("Applying actor labels to image");
            await Image.setLabels(image, existingLabels.concat(labelIds));
          }
        } else {
          if (Array.isArray(opts.labels)) await Image.setLabels(image, opts.labels);
        }

        if (typeof opts.bookmark === "number" || opts.bookmark === null)
          image.bookmark = opts.bookmark;

        if (typeof opts.favorite === "boolean") image.favorite = opts.favorite;

        if (typeof opts.name === "string") image.name = opts.name.trim();

        if (typeof opts.rating === "number") image.rating = opts.rating;

        if (opts.studio !== undefined) image.studio = opts.studio;

        if (opts.scene !== undefined) image.scene = opts.scene;

        if (opts.color && isHexColorString(opts.color)) image.color = opts.color;

        if (opts.customFields) {
          for (const key in opts.customFields) {
            const value = opts.customFields[key] !== undefined ? opts.customFields[key] : null;
            logger.log(`Set scene custom.${key} to ${JSON.stringify(value)}`);
            opts.customFields[key] = value;
          }
          image.customFields = opts.customFields;
        }

        await imageCollection.upsert(image._id, image);
        updatedImages.push(image);
      } else {
        throw new Error(`Image ${id} not found`);
      }

      await updateImages(updatedImages);
    }

    return updatedImages;
  },

  async removeImages(_: unknown, { ids }: { ids: string[] }): Promise<boolean> {
    for (const id of ids) {
      const image = await Image.getById(id);

      if (image) {
        await Image.remove(image);
        await imageIndex.remove([image._id]);
        await LabelledItem.removeByItem(image._id);
        await ActorReference.removeByItem(image._id);
      }
    }
    return true;
  },
};<|MERGE_RESOLUTION|>--- conflicted
+++ resolved
@@ -225,17 +225,12 @@
           const existingLabels = (await Image.getLabels(image)).map((l) => l._id);
 
           if (config.APPLY_ACTOR_LABELS === true) {
-<<<<<<< HEAD
-            const actors = (await mapAsync(actorIds, Actor.getById)).filter(Boolean) as Actor[];
-            const labelIds = actors.map((ac) => ac.labels).flat();
-=======
             const actors = (await mapAsync(actorIds, Actor.getById)).filter(
               Boolean
             ) as Actor[];
             const labelIds = (await mapAsync(actors, Actor.getLabels))
               .flat()
               .map((label) => label._id);
->>>>>>> eb4e2c97
 
             logger.log("Applying actor labels to image");
             await Image.setLabels(image, existingLabels.concat(labelIds));
