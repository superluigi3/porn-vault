--- conflicted
+++ resolved
@@ -1,11 +1,7 @@
 import { labelCollection } from "../../database";
-<<<<<<< HEAD
 import { buildLabelExtractor } from "../../extractor";
-=======
-import { isMatchingItem } from "../../extractor";
 import { updateActors } from "../../search/actor";
 import { updateImages } from "../../search/image";
->>>>>>> 61b6d808
 import { updateScenes } from "../../search/scene";
 import { updateStudios } from "../../search/studio";
 import Actor from "../../types/actor";
@@ -23,7 +19,7 @@
 }>;
 
 export default {
-  async removeLabel(_: unknown, { item, label }: { item: string; label: string }) {
+  async removeLabel(_: unknown, { item, label }: { item: string; label: string }): Promise<true> {
     await LabelledItem.remove(item, label);
 
     if (item.startsWith("sc_")) {
