--- conflicted
+++ resolved
@@ -11,11 +11,8 @@
 import Scene from "../../types/scene";
 import Studio from "../../types/studio";
 import * as logger from "../../utils/logger";
-<<<<<<< HEAD
 import { isHexColor } from "../../utils/string";
-=======
 import { filterInvalidAliases } from "../../utils/misc";
->>>>>>> 6f499cfa
 
 type ILabelUpdateOpts = Partial<{
   name: string;
@@ -106,8 +103,7 @@
 
       if (label) {
         if (Array.isArray(opts.aliases)) {
-<<<<<<< HEAD
-          label.aliases = [...new Set(opts.aliases)];
+          label.aliases = [...new Set(filterInvalidAliases(opts.aliases))];
         }
 
         if (opts.name) {
@@ -123,14 +119,6 @@
         } else if (opts.color === "") {
           label.color = null;
         }
-=======
-          label.aliases = [...new Set(filterInvalidAliases(opts.aliases))];
-        }
-
-        if (typeof opts.name === "string") label.name = opts.name.trim();
-
-        if (typeof opts.thumbnail === "string") label.thumbnail = opts.thumbnail;
->>>>>>> 6f499cfa
 
         await labelCollection.upsert(label._id, label);
         updatedLabels.push(label);
