--- conflicted
+++ resolved
@@ -13,7 +13,6 @@
 import { filterInvalidAliases, validRating } from "../../utils/misc";
 import { createImage, createLocalImage } from "../context";
 
-<<<<<<< HEAD
 // Server functions result caching
 let labels: Label[], rating: number, createdImages: Image[];
 
@@ -24,22 +23,6 @@
   return {
     $getLabels: async () => (labels ??= await Actor.getLabels(actor)),
     $getAverageRating: async () => (rating ??= await Actor.getAverageRating(actor)),
-=======
-// This function has side effects
-export async function onActorCreate(
-  actor: Actor,
-  actorLabels: string[],
-  event: "actorCreated" | "actorCustom" = "actorCreated"
-): Promise<{ actor: Actor; commit: () => Promise<void> }> {
-  const config = getConfig();
-
-  const createdImages = [] as Image[];
-
-  const pluginResult = await runPluginsSerial(config, event, {
-    actor: JSON.parse(JSON.stringify(actor)) as Actor,
-    actorName: actor.name,
-    countries: JSON.parse(JSON.stringify(countries)) as ICountry[],
->>>>>>> fec8ed54
     $createLocalImage: async (path: string, name: string, thumbnail?: boolean) => {
       const img = await createLocalImage(path, name, thumbnail);
       await Image.addActors(img, [actor._id]);
@@ -67,7 +50,7 @@
   actor: Actor,
   actorLabels: string[],
   event: "actorCreated" | "actorCustom" = "actorCreated"
-): Promise<Actor> {
+): Promise<{ actor: Actor; commit: () => Promise<void> }> {
   const config = getConfig();
 
   const pluginResult = await runPluginsSerial(config, event, {
