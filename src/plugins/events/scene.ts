--- conflicted
+++ resolved
@@ -127,8 +127,6 @@
   if (typeof pluginResult.releaseDate === "number") {
     scene.releaseDate = new Date(pluginResult.releaseDate).valueOf();
   }
-<<<<<<< HEAD
-=======
 
   if (typeof pluginResult.addedOn === "number") {
     scene.addedOn = new Date(pluginResult.addedOn).valueOf();
@@ -139,7 +137,6 @@
       await Scene.watch(scene, viewTime);
     }
   }
->>>>>>> 7e3bf65e
 
   if (pluginResult.custom && typeof pluginResult.custom === "object") {
     for (const key in pluginResult.custom) {
