--- conflicted
+++ resolved
@@ -63,19 +63,12 @@
   }
 
   try {
-<<<<<<< HEAD
-    mkdirp.sync(libraryPath("images/"));
-    mkdirp.sync(libraryPath("thumbnails/")); // generated screenshots
-    mkdirp.sync(libraryPath("thumbnails/markers")); // generated marker thumbnails
-    mkdirp.sync(libraryPath("thumbnails/images")); // generated image thumbnails
-    mkdirp.sync(libraryPath("previews/"));
-=======
     logger.log("Creating folders if needed");
     mkdirpSync(libraryPath("images/"));
     mkdirpSync(libraryPath("thumbnails/")); // generated screenshots
+    mkdirpSync(libraryPath("thumbnails/images")); // generated image thumbnails
     mkdirpSync(libraryPath("thumbnails/markers")); // generated marker thumbnails
     mkdirpSync(libraryPath("previews/"));
->>>>>>> 50f8c0e5
   } catch (err) {
     const _err = <Error>err;
     logger.error(_err.message);
