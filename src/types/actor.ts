--- conflicted
+++ resolved
@@ -146,50 +146,12 @@
   }
 
   /**
-<<<<<<< HEAD
-   * Adds the actor's labels it's attached scenes
-=======
    * Adds the actor's labels to its attached scenes
-   *
-   * @param actor - the actor
-   * @param actorLabels - the labels to push
-   */
-  static async pushLabelsToCurrentScenes(actor: Actor, actorLabels: string[]): Promise<void> {
-    if (!actorLabels.length) {
-      // Prevent looping if there are no labels to add
-      return;
-    }
-
-    const actorScenes = await Scene.getByActor(actor._id);
-    if (!actorScenes.length) {
-      logger.log(`No scenes to update actor "${actor.name}" labels for`);
-      return;
-    }
-
-    logger.log(`Attaching actor "${actor.name}"'s labels to existing scenes`);
-
-    for (const scene of actorScenes) {
-      await Scene.addLabels(scene, actorLabels);
-    }
-
-    try {
-      await updateScenes(actorScenes);
-    } catch (error) {
-      logger.error(error);
-    }
-    logger.log(`Updated labels of all actor "${actor.name}"'s scenes`);
-  }
-
-  /**
-   * Attaches the actor and its labels to all matching scenes that it
-   * isn't already attached to
->>>>>>> e4be1adf
    *
    * @param actor - the actor
    * @param actorLabels - the actor's labels. Will be applied to scenes if given.
    */
-<<<<<<< HEAD
-  static async updateSceneLabels(actor: Actor, actorLabels?: string[]): Promise<void> {
+  static async pushLabelsToCurrentScenes(actor: Actor, actorLabels?: string[]): Promise<void> {
     if (!actorLabels?.length) {
       // Prevent looping if there are no labels to add
       return;
@@ -222,10 +184,7 @@
    * @param actor - the actor
    * @param actorLabels - the actor's labels. Will be applied to scenes if given.
    */
-  static async attachToNewScenes(actor: Actor, actorLabels?: string[]): Promise<void> {
-=======
   static async findUnmatchedScenes(actor: Actor, actorLabels?: string[]): Promise<void> {
->>>>>>> e4be1adf
     const config = getConfig();
     // Prevent looping on scenes if we know it'll never be matched
     if (
@@ -244,30 +203,17 @@
     const localExtractActors = await buildActorExtractor([actor]);
     const matchedScenes: Scene[] = [];
 
-<<<<<<< HEAD
     logger.log(`Attaching actor "${actor.name}" labels to scenes`);
-
-    for (const scene of await Scene.getBulk(res.items)) {
-      if (localExtractActors(scene.path || scene.name).includes(actor._id)) {
-=======
-    const allScenes = await Scene.getAll();
     let sceneIterationCount = 0;
     const loader = ora(
-      `Attaching actor "${actor.name}" to unmatched scenes. Checking scenes: ${sceneIterationCount}/${allScenes.length}`
+      `Attaching actor "${actor.name}" to unmatched scenes. Checking scenes: ${sceneIterationCount}/${res.items.length}`
     ).start();
 
-    for (const scene of allScenes) {
+    for (const scene of await Scene.getBulk(res.items)) {
       sceneIterationCount++;
-      loader.text = `Attaching actor "${actor.name}" to unmatched scenes. Checking scenes: ${sceneIterationCount}/${allScenes.length}`;
-      if ((await Scene.getActors(scene)).find((a) => a._id === actor._id)) {
-        // If the actor is already attached to this scene, ignore it
-        logger.log(`Ignoring scene "${scene.name}", already attached`);
-        continue;
-      }
-
+      loader.text = `Attaching actor "${actor.name}" to unmatched scenes. Checking scenes: ${sceneIterationCount}/${res.items.length}`;
       if (localExtractActors(scene.path || scene.name).includes(actor._id)) {
         logger.log(`Found scene "${scene.name}"`);
->>>>>>> e4be1adf
         matchedScenes.push(scene);
 
         if (actorLabels?.length) {
@@ -278,15 +224,10 @@
       }
     }
 
-<<<<<<< HEAD
+    loader.succeed(`Attached actor "${actor.name}" to ${matchedScenes.length} scenes`);
+
     try {
       await indexScenes(matchedScenes);
-=======
-    loader.succeed(`Attached actor "${actor.name}" to ${matchedScenes.length} scenes`);
-
-    try {
-      await updateScenes(matchedScenes);
->>>>>>> e4be1adf
     } catch (error) {
       logger.error(error);
     }
