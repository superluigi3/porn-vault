import * as database from "../database";
import { generateHash } from "../hash";
import * as logger from "../logger";
<<<<<<< HEAD
import LabelledItem from "./labelled_item";
import { mapAsync } from "./utility";
import { labelledItemCollection } from "../database";
=======
import { labelCollection } from "../database";
>>>>>>> 2c55285f

export default class Label {
  _id: string;
  name: string;
  aliases: string[] = [];
  addedOn = +new Date();
  thumbnail: string | null = null;

  static async checkIntegrity() {}

  static async remove(_id: string) {
    await labelCollection.remove(_id);
  }

  static async setForItem(itemId: string, labelIds: string[], type: string) {
    const references = await LabelledItem.getByItem(itemId);

    const oldLabelReferences = references.map((r) => r._id);

    for (const id of oldLabelReferences) {
      await labelledItemCollection.remove(id);
    }

    for (const id of [...new Set(labelIds)]) {
      const labelledItem = new LabelledItem(itemId, id, type);
      logger.log("Adding label: " + JSON.stringify(labelledItem));
      await labelledItemCollection.upsert(labelledItem._id, labelledItem);
    }
  }

  static async getForItem(id: string) {
    const references = await LabelledItem.getByItem(id);
    return (await mapAsync(references, (r) => Label.getById(r.label))).filter(
      Boolean
    ) as Label[];
  }

  static async getById(_id: string) {
    return await labelCollection.get(_id);
  }

  static async getAll() {
    return await labelCollection.getAll();
  }

  static async find(name: string) {
    name = name.toLowerCase().trim();
    const allLabels = await Label.getAll();
    return allLabels.find((label) => label.name === name);
  }

  constructor(name: string, aliases: string[] = []) {
    this._id = "la_" + generateHash();
    this.name = name.trim();
    this.aliases = [
      ...new Set(aliases.map((alias) => alias.toLowerCase().trim())),
    ];
  }
}<|MERGE_RESOLUTION|>--- conflicted
+++ resolved
@@ -1,13 +1,9 @@
 import * as database from "../database";
 import { generateHash } from "../hash";
 import * as logger from "../logger";
-<<<<<<< HEAD
 import LabelledItem from "./labelled_item";
 import { mapAsync } from "./utility";
-import { labelledItemCollection } from "../database";
-=======
-import { labelCollection } from "../database";
->>>>>>> 2c55285f
+import { labelledItemCollection, labelCollection } from "../database";
 
 export default class Label {
   _id: string;
