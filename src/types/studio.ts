import { studioCollection } from "../database";
import { generateHash } from "../hash";
import Actor from "./actor";
import Label from "./label";
import Movie from "./movie";
<<<<<<< HEAD
import Scene from "./scene";
import { mapAsync } from "./utility";
=======
import { mapAsync, createObjectSet } from "./utility";
import * as logger from "../logger";
import { studioCollection } from "../database";
>>>>>>> eb4e2c97

export default class Studio {
  _id: string;
  name: string;
  description: string | null = null;
  thumbnail: string | null = null;
  addedOn: number = +new Date();
  favorite = false;
  bookmark: number | null = null;
  parent: string | null = null;
  aliases?: string[];

  static async checkIntegrity(): Promise<void> {}

  constructor(name: string) {
    this._id = "st_" + generateHash();
    this.name = name;
  }

  static async remove(studioId: string): Promise<void> {
    await studioCollection.remove(studioId);
  }

  static async filterStudio(studioId: string): Promise<void> {
    for (const studio of await Studio.getAll()) {
      if (studio.parent === studioId) {
        studio.parent = null;
        await studioCollection.upsert(studio._id, studio);
      }
    }
  }

  static async getById(_id: string): Promise<Studio | null> {
    return studioCollection.get(_id);
  }

  static async getAll(): Promise<Studio[]> {
    return studioCollection.getAll();
  }

  static async getScenes(studio: Studio): Promise<Scene[]> {
    const scenes = await Scene.getByStudio(studio._id);
    const subStudios = await Studio.getSubStudios(studio._id);

    const scenesOfSubStudios = (
      await Promise.all(subStudios.map((child) => Studio.getScenes(child)))
    ).flat();

    return scenes.concat(scenesOfSubStudios);
  }

  static async getMovies(studio: Studio): Promise<Movie[]> {
    const movies = await Movie.getByStudio(studio._id);

    const moviesOfSubStudios = (
      await Promise.all(
        (await Studio.getSubStudios(studio._id)).map((child) => Studio.getMovies(child))
      )
    ).flat();

    return movies.concat(moviesOfSubStudios);
  }

  static async getSubStudios(studioId: string): Promise<Studio[]> {
    return studioCollection.query("parent-index", studioId);
  }

  static async getActors(studio: Studio): Promise<Actor[]> {
    const scenes = await Studio.getScenes(studio);
    const actorIds = [
      ...new Set((await mapAsync(scenes, Scene.getActors)).flat().map((a) => a._id)),
    ];
    return (await mapAsync(actorIds, Actor.getById)).filter(Boolean) as Actor[];
  }

  static async setLabels(studio: Studio, labelIds: string[]): Promise<void> {
    return Label.setForItem(studio._id, labelIds, "studio");
  }

  static async getLabels(studio: Studio): Promise<Label[]> {
    return Label.getForItem(studio._id);
  }

  static async inferLabels(studio: Studio): Promise<Label[]> {
    const scenes = await Studio.getScenes(studio);
    const labels = (await mapAsync(scenes, Scene.getLabels)).flat();
    return createObjectSet(labels, "_id");
  }
}<|MERGE_RESOLUTION|>--- conflicted
+++ resolved
@@ -3,14 +3,9 @@
 import Actor from "./actor";
 import Label from "./label";
 import Movie from "./movie";
-<<<<<<< HEAD
 import Scene from "./scene";
-import { mapAsync } from "./utility";
-=======
 import { mapAsync, createObjectSet } from "./utility";
 import * as logger from "../logger";
-import { studioCollection } from "../database";
->>>>>>> eb4e2c97
 
 export default class Studio {
   _id: string;
