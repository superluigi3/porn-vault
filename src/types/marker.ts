--- conflicted
+++ resolved
@@ -5,15 +5,10 @@
 import { generateHash } from "../hash";
 import * as logger from "../logger";
 import Image from "./image";
-<<<<<<< HEAD
 import * as path from "path";
-import { singleScreenshot } from "../ffmpeg/screenshot";
-import { imageCollection, markerCollection } from "../database";
-=======
 import Label from "./label";
 import Scene from "./scene";
 import { libraryPath } from "./utility";
->>>>>>> 189204b4
 
 export default class Marker {
   _id: string;
