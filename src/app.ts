--- conflicted
+++ resolved
@@ -103,13 +103,8 @@
     }
     const scores = await Scene.getLabelUsage();
     if (scores.length) {
-<<<<<<< HEAD
-      logger.log("Caching scene label usage");
+      logger.debug("Caching scene label usage");
       statCache.set("scene-label-usage", scores);
-=======
-      logger.debug("Caching scene label usage");
-      cache.set("scene-label-usage", scores);
->>>>>>> 6f53150a
     }
     res.json(scores);
   });
@@ -122,13 +117,8 @@
     }
     const scores = await Actor.getLabelUsage();
     if (scores.length) {
-<<<<<<< HEAD
-      logger.log("Caching actor label usage");
+      logger.debug("Caching actor label usage");
       statCache.set("actor-label-usage", scores);
-=======
-      logger.debug("Caching actor label usage");
-      cache.set("actor-label-usage", scores);
->>>>>>> 6f53150a
     }
     res.json(scores);
   });
