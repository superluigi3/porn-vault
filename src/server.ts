--- conflicted
+++ resolved
@@ -10,10 +10,7 @@
 import { giannaVersion, resetGianna, spawnGianna } from "./binaries/gianna";
 import { izzyVersion, resetIzzy, spawnIzzy } from "./binaries/izzy";
 import { getConfig, watchConfig } from "./config/index";
-<<<<<<< HEAD
-=======
 import BROKEN_IMAGE from "./data/broken_image";
->>>>>>> 1b58e40c
 import { actorCollection, imageCollection, loadStores, sceneCollection } from "./database/index";
 import { dvdRenderer } from "./dvd_renderer";
 import { checkImportFolders } from "./import/index";
