import Axios from "axios";
import https from "https";

import { IConfig } from "./config/schema";
import Image from "./types/image";
import Scene, { ThumbnailFile } from "./types/scene";
import { statAsync } from "./utils/fs/async";
import { protocol } from "./utils/http";
import { handleError, logger } from "./utils/logger";

const pvApi = Axios.create({
  // Ignore self-signed cert errors when connecting to pv api
  httpsAgent: new https.Agent({
    rejectUnauthorized: false,
  }),
});

async function getQueueHead(config: IConfig): Promise<Scene> {
  logger.verbose("Getting queue head");
  return (
<<<<<<< HEAD
    await Axios.get<Scene>(`${protocol(config)}://localhost:${config.server.port}/api/queue/head`, {
=======
    await pvApi.get<Scene>(`${protocol(config)}://localhost:${config.server.port}/queue/head`, {
>>>>>>> fd1c6168
      params: {
        password: config.auth.password,
      },
    })
  ).data;
}

export async function queueLoop(config: IConfig): Promise<void> {
  try {
    let queueHead = await getQueueHead(config);

    while (queueHead) {
      try {
        logger.verbose(`Processing "${queueHead.path}"`);
        const data = {
          processed: true,
        } as Record<string, unknown>;
        const images = [] as Image[];
        const thumbs = [] as Image[];

        if (config.processing.generatePreviews && !queueHead.preview) {
          const preview = await Scene.generatePreview(queueHead);

          if (preview) {
            const image = new Image(`${queueHead.name} (preview)`);
            const stats = await statAsync(preview);
            image.path = preview;
            image.scene = queueHead._id;
            image.meta.size = stats.size;
            thumbs.push(image);
            data.preview = image._id;
          } else {
            logger.error("Error generating preview.");
          }
        } else {
          logger.verbose("Skipping preview generation:");
        }

        if (config.processing.generateScreenshots) {
          let screenshots = [] as ThumbnailFile[];
          try {
            screenshots = await Scene.generateScreenshots(queueHead);
          } catch (error) {
            logger.error(error);
          }
          for (let i = 0; i < screenshots.length; i++) {
            const file = screenshots[i];
            const image = new Image(`${queueHead.name} ${i + 1} (screenshot)`);
            image.addedOn += i;
            image.path = file.path;
            image.scene = queueHead._id;
            image.meta.size = file.size;
            images.push(image);
          }
        } else {
          logger.verbose("Skipping screenshot generation");
        }

        logger.debug("Updating scene data & removing item from queue");
<<<<<<< HEAD
        await Axios.post(
          `${protocol(config)}://localhost:${config.server.port}/api/queue/${queueHead._id}`,
=======
        await pvApi.post(
          `${protocol(config)}://localhost:${config.server.port}/queue/${queueHead._id}`,
>>>>>>> fd1c6168
          { scene: data, thumbs, images },
          {
            params: {
              password: config.auth.password,
            },
          }
        );
      } catch (error) {
        handleError("Processing error", error);
        logger.debug("Removing item from queue");
<<<<<<< HEAD
        await Axios.delete(
          `${protocol(config)}://localhost:${config.server.port}/api/queue/${queueHead._id}`,
=======
        await pvApi.delete(
          `${protocol(config)}://localhost:${config.server.port}/queue/${queueHead._id}`,
>>>>>>> fd1c6168
          {
            params: {
              password: config.auth.password,
            },
          }
        );
      }
      queueHead = await getQueueHead(config);
    }

    logger.info("Processing done.");
    process.exit(0);
  } catch (error) {
    handleError("Processing error", error);
    process.exit(1);
  }
}<|MERGE_RESOLUTION|>--- conflicted
+++ resolved
@@ -18,11 +18,7 @@
 async function getQueueHead(config: IConfig): Promise<Scene> {
   logger.verbose("Getting queue head");
   return (
-<<<<<<< HEAD
-    await Axios.get<Scene>(`${protocol(config)}://localhost:${config.server.port}/api/queue/head`, {
-=======
-    await pvApi.get<Scene>(`${protocol(config)}://localhost:${config.server.port}/queue/head`, {
->>>>>>> fd1c6168
+    await pvApi.get<Scene>(`${protocol(config)}://localhost:${config.server.port}/api/queue/head`, {
       params: {
         password: config.auth.password,
       },
@@ -82,13 +78,8 @@
         }
 
         logger.debug("Updating scene data & removing item from queue");
-<<<<<<< HEAD
-        await Axios.post(
+        await pvApi.post(
           `${protocol(config)}://localhost:${config.server.port}/api/queue/${queueHead._id}`,
-=======
-        await pvApi.post(
-          `${protocol(config)}://localhost:${config.server.port}/queue/${queueHead._id}`,
->>>>>>> fd1c6168
           { scene: data, thumbs, images },
           {
             params: {
@@ -99,13 +90,8 @@
       } catch (error) {
         handleError("Processing error", error);
         logger.debug("Removing item from queue");
-<<<<<<< HEAD
-        await Axios.delete(
+        await pvApi.delete(
           `${protocol(config)}://localhost:${config.server.port}/api/queue/${queueHead._id}`,
-=======
-        await pvApi.delete(
-          `${protocol(config)}://localhost:${config.server.port}/queue/${queueHead._id}`,
->>>>>>> fd1c6168
           {
             params: {
               password: config.auth.password,
