import chokidar from "chokidar";
<<<<<<< HEAD
import { existsSync, readFile, writeFile } from "fs";
import inquirer from "inquirer";
import { promisify } from "util";
import YAML from "yaml";

import { onConfigLoad } from "../index";
=======
import inquirer from "inquirer";
import path from "path";
import YAML from "yaml";

import { onConfigLoad } from "..";
import { existsAsync, readFileAsync, writeFileAsync } from "../fs/async";
>>>>>>> e89e6f71
import * as logger from "../logger";
import setupFunction from "../setup";
import { Dictionary } from "../types/utility";

<<<<<<< HEAD
const readFileAsync = promisify(readFile);
const writeFileAsync = promisify(writeFile);
=======
enum ConfigFileFormat {
  JSON = "JSON",
  YAML = "YAML",
}
>>>>>>> e89e6f71

function stringifyFormatted(obj: any, format: ConfigFileFormat) {
  switch (format) {
    case ConfigFileFormat.JSON:
      return JSON.stringify(obj, null, 2);
    case ConfigFileFormat.YAML:
      return YAML.stringify(obj);
    default:
      return "";
  }
}

interface IPlugin {
  path: string;
  args?: Dictionary<any>;
}

type PluginCallWithArgument = [string, Dictionary<any>];

export interface IConfig {
  VIDEO_PATHS: string[];
  IMAGE_PATHS: string[];

  BULK_IMPORT_PATHS: string[];

  SCAN_ON_STARTUP: boolean;
  DO_PROCESSING: boolean;
  SCAN_INTERVAL: number;

  LIBRARY_PATH: string;

  FFMPEG_PATH: string;
  FFPROBE_PATH: string;

  GENERATE_SCREENSHOTS: boolean;
  GENERATE_PREVIEWS: boolean;
  SCREENSHOT_INTERVAL: number;

  PASSWORD: string | null;

  PORT: number;
  IZZY_PORT: number;
  GIANNA_PORT: number;
  ENABLE_HTTPS: boolean;
  HTTPS_KEY: string;
  HTTPS_CERT: string;

  APPLY_SCENE_LABELS: boolean;
  APPLY_ACTOR_LABELS: boolean;
  APPLY_STUDIO_LABELS: boolean;

  /* USE_FUZZY_SEARCH: boolean;
  FUZZINESS: number; */

  READ_IMAGES_ON_IMPORT: boolean;

  BACKUP_ON_STARTUP: boolean;
  MAX_BACKUP_AMOUNT: number;

  EXCLUDE_FILES: string[];

  PLUGINS: Dictionary<IPlugin>;
  PLUGIN_EVENTS: Dictionary<(string | PluginCallWithArgument)[]>;

  CREATE_MISSING_ACTORS: boolean;
  CREATE_MISSING_STUDIOS: boolean;
  CREATE_MISSING_LABELS: boolean;
  CREATE_MISSING_MOVIES: boolean;

  ALLOW_PLUGINS_OVERWRITE_SCENE_THUMBNAILS: boolean;
  ALLOW_PLUGINS_OVERWRITE_ACTOR_THUMBNAILS: boolean;
  ALLOW_PLUGINS_OVERWRITE_MOVIE_THUMBNAILS: boolean;

  MAX_LOG_SIZE: number;

  COMPRESS_IMAGE_SIZE: number;

  CACHE_TIME: number;
}

export const defaultConfig: IConfig = {
  VIDEO_PATHS: [],
  IMAGE_PATHS: [],

  BULK_IMPORT_PATHS: [],

  SCAN_ON_STARTUP: false,
  DO_PROCESSING: true,
  SCAN_INTERVAL: 10800000,
  LIBRARY_PATH: process.cwd(),
  FFMPEG_PATH: "",
  FFPROBE_PATH: "",
  GENERATE_SCREENSHOTS: false,
  GENERATE_PREVIEWS: true,
  SCREENSHOT_INTERVAL: 120,
  PASSWORD: null,
  PORT: 3000,
  IZZY_PORT: 8000,
  GIANNA_PORT: 8001,
  ENABLE_HTTPS: false,
  HTTPS_KEY: "",
  HTTPS_CERT: "",
  APPLY_SCENE_LABELS: true,
  APPLY_ACTOR_LABELS: true,
  APPLY_STUDIO_LABELS: true,
  /* USE_FUZZY_SEARCH: true,
  FUZZINESS: 0.25, */
  READ_IMAGES_ON_IMPORT: false,
  BACKUP_ON_STARTUP: true,
  MAX_BACKUP_AMOUNT: 10,
  EXCLUDE_FILES: [],
  PLUGINS: {},
  PLUGIN_EVENTS: {
    actorCreated: [],
    sceneCreated: [],
    actorCustom: [],
    sceneCustom: [],
    movieCreated: [],
  },
  CREATE_MISSING_ACTORS: false,
  CREATE_MISSING_STUDIOS: false,
  CREATE_MISSING_LABELS: false,
  CREATE_MISSING_MOVIES: false,

  ALLOW_PLUGINS_OVERWRITE_SCENE_THUMBNAILS: false,
  ALLOW_PLUGINS_OVERWRITE_ACTOR_THUMBNAILS: false,
  ALLOW_PLUGINS_OVERWRITE_MOVIE_THUMBNAILS: false,

  MAX_LOG_SIZE: 2500,

  COMPRESS_IMAGE_SIZE: 720,

  CACHE_TIME: 0,
};

let loadedConfig;
let loadedConfigFormat: ConfigFileFormat | null = null;
export let configFile;

<<<<<<< HEAD
export async function checkConfig(): Promise<undefined> {
=======
const configFilename =
  process.env.NODE_ENV === "test" ? "config.test" : "config";

const configJSONFilename = path.resolve(
  process.cwd(),
  `${configFilename}.json`
);
const configYAMLFilename = path.resolve(
  process.cwd(),
  `${configFilename}.yaml`
);

export async function checkConfig() {
>>>>>>> e89e6f71
  const hasReadFile = await loadConfig();

  if (hasReadFile && loadedConfigFormat) {
    let defaultOverride = false;
    for (const key in defaultConfig) {
      if (loadedConfig[key] === undefined) {
        loadedConfig[key] = defaultConfig[key];
        defaultOverride = true;
      }
    }

    if (defaultOverride) {
<<<<<<< HEAD
      await writeFileAsync(configFile, stringifyFormatted(loadedConfig), "utf-8");
=======
      await writeFileAsync(
        configFile,
        stringifyFormatted(loadedConfig, loadedConfigFormat),
        "utf-8"
      );
>>>>>>> e89e6f71
    }
    return;
  }

<<<<<<< HEAD
  const { yaml } = await inquirer.prompt<{ yaml: boolean }>([
    {
      type: "confirm",
      name: "yaml",
      message: "Use YAML (instead of JSON) for config file?",
      default: false,
    },
  ]);
=======
  const yaml =
    process.env.NODE_ENV === "test"
      ? false
      : (
          await inquirer.prompt([
            {
              type: "confirm",
              name: "yaml",
              message: "Use YAML (instead of JSON) for config file?",
              default: false,
            },
          ])
        ).yaml;
>>>>>>> e89e6f71

  loadedConfig = await setupFunction();

  if (yaml) {
    await writeFileAsync(
      configYAMLFilename,
      stringifyFormatted(loadedConfig, ConfigFileFormat.YAML),
      "utf-8"
    );
    logger.warn(`Created ${configYAMLFilename}. Please edit and restart.`);
  } else {
<<<<<<< HEAD
    await writeFileAsync("config.json", stringifyFormatted(loadedConfig), "utf-8");
    logger.warn("Created config.json. Please edit and restart.");
=======
    await writeFileAsync(
      configJSONFilename,
      stringifyFormatted(loadedConfig, ConfigFileFormat.JSON),
      "utf-8"
    );
    logger.warn(`Created ${configJSONFilename}. Please edit and restart.`);
>>>>>>> e89e6f71
  }

  return process.exit(0);
}

<<<<<<< HEAD
export async function loadConfig(): Promise<boolean> {
  if (existsSync("config.json")) {
    logger.message("Loading config.json...");
    try {
      loadedConfig = JSON.parse(await readFileAsync("config.json", "utf-8"));
    } catch (error) {
      logger.error(error.message);
      process.exit(1);
    }
    configFile = "config.json";
    return true;
  } else if (existsSync("config.yaml")) {
    logger.message("Loading config.yaml...");
    try {
      loadedConfig = YAML.parse(await readFileAsync("config.yaml", "utf-8"));
    } catch (error) {
      logger.error(error.message);
      process.exit(1);
=======
export async function loadConfig() {
  try {
    if (await existsAsync(configJSONFilename)) {
      logger.message(`Loading ${configJSONFilename}...`);
      loadedConfig = JSON.parse(
        await readFileAsync(configJSONFilename, "utf-8")
      );
      configFile = configJSONFilename;
      loadedConfigFormat = ConfigFileFormat.JSON;
      return true;
    } else if (await existsAsync(configYAMLFilename)) {
      logger.message(`Loading ${configYAMLFilename}...`);
      loadedConfig = YAML.parse(
        await readFileAsync(configYAMLFilename, "utf-8")
      );
      configFile = configYAMLFilename;
      loadedConfigFormat = ConfigFileFormat.YAML;
      return true;
    } else {
      logger.warn("Did not find any config file");
>>>>>>> e89e6f71
    }
  } catch (error) {
    logger.error(error.message);
    process.exit(1);
  }

  return false;
}

export function getConfig(): IConfig {
  return loadedConfig as IConfig;
}

<<<<<<< HEAD
export function watchConfig(): void {
  chokidar.watch(configFile).on("change", async () => {
=======
/**
 * @returns a function that will stop watching the config file
 */
export function watchConfig() {
  const watcher = chokidar.watch(configFile).on("change", async () => {
>>>>>>> e89e6f71
    logger.message(`${configFile} changed, reloading...`);

    let newConfig = null as IConfig | null;

    try {
      if (configFile.endsWith(".json")) {
        newConfig = JSON.parse(
          await readFileAsync(configJSONFilename, "utf-8")
        );
        loadedConfigFormat = ConfigFileFormat.JSON;
      } else if (configFile.endsWith(".yaml")) {
        newConfig = YAML.parse(
          await readFileAsync(configYAMLFilename, "utf-8")
        );
        loadedConfigFormat = ConfigFileFormat.YAML;
      }
    } catch (error) {
      logger.error(error.message);
      logger.error("ERROR when loading new config, please fix it.");
    }

    if (newConfig) {
      loadedConfig = newConfig;
      await onConfigLoad(loadedConfig);
    } else {
      logger.warn("Couldn't load config, try again");
    }
  });

  return async () => watcher.close();
}

export function resetLoadedConfig() {
  loadedConfig = null;
}<|MERGE_RESOLUTION|>--- conflicted
+++ resolved
@@ -1,32 +1,18 @@
 import chokidar from "chokidar";
-<<<<<<< HEAD
-import { existsSync, readFile, writeFile } from "fs";
-import inquirer from "inquirer";
-import { promisify } from "util";
-import YAML from "yaml";
-
-import { onConfigLoad } from "../index";
-=======
 import inquirer from "inquirer";
 import path from "path";
 import YAML from "yaml";
 
 import { onConfigLoad } from "..";
 import { existsAsync, readFileAsync, writeFileAsync } from "../fs/async";
->>>>>>> e89e6f71
 import * as logger from "../logger";
 import setupFunction from "../setup";
 import { Dictionary } from "../types/utility";
 
-<<<<<<< HEAD
-const readFileAsync = promisify(readFile);
-const writeFileAsync = promisify(writeFile);
-=======
 enum ConfigFileFormat {
   JSON = "JSON",
   YAML = "YAML",
 }
->>>>>>> e89e6f71
 
 function stringifyFormatted(obj: any, format: ConfigFileFormat) {
   switch (format) {
@@ -166,23 +152,12 @@
 let loadedConfigFormat: ConfigFileFormat | null = null;
 export let configFile;
 
-<<<<<<< HEAD
+const configFilename = process.env.NODE_ENV === "test" ? "config.test" : "config";
+
+const configJSONFilename = path.resolve(process.cwd(), `${configFilename}.json`);
+const configYAMLFilename = path.resolve(process.cwd(), `${configFilename}.yaml`);
+
 export async function checkConfig(): Promise<undefined> {
-=======
-const configFilename =
-  process.env.NODE_ENV === "test" ? "config.test" : "config";
-
-const configJSONFilename = path.resolve(
-  process.cwd(),
-  `${configFilename}.json`
-);
-const configYAMLFilename = path.resolve(
-  process.cwd(),
-  `${configFilename}.yaml`
-);
-
-export async function checkConfig() {
->>>>>>> e89e6f71
   const hasReadFile = await loadConfig();
 
   if (hasReadFile && loadedConfigFormat) {
@@ -195,34 +170,20 @@
     }
 
     if (defaultOverride) {
-<<<<<<< HEAD
-      await writeFileAsync(configFile, stringifyFormatted(loadedConfig), "utf-8");
-=======
       await writeFileAsync(
         configFile,
         stringifyFormatted(loadedConfig, loadedConfigFormat),
         "utf-8"
       );
->>>>>>> e89e6f71
     }
     return;
   }
 
-<<<<<<< HEAD
-  const { yaml } = await inquirer.prompt<{ yaml: boolean }>([
-    {
-      type: "confirm",
-      name: "yaml",
-      message: "Use YAML (instead of JSON) for config file?",
-      default: false,
-    },
-  ]);
-=======
   const yaml =
     process.env.NODE_ENV === "test"
       ? false
       : (
-          await inquirer.prompt([
+          await inquirer.prompt<{ yaml: boolean }>([
             {
               type: "confirm",
               name: "yaml",
@@ -231,7 +192,6 @@
             },
           ])
         ).yaml;
->>>>>>> e89e6f71
 
   loadedConfig = await setupFunction();
 
@@ -243,63 +203,33 @@
     );
     logger.warn(`Created ${configYAMLFilename}. Please edit and restart.`);
   } else {
-<<<<<<< HEAD
-    await writeFileAsync("config.json", stringifyFormatted(loadedConfig), "utf-8");
-    logger.warn("Created config.json. Please edit and restart.");
-=======
     await writeFileAsync(
       configJSONFilename,
       stringifyFormatted(loadedConfig, ConfigFileFormat.JSON),
       "utf-8"
     );
     logger.warn(`Created ${configJSONFilename}. Please edit and restart.`);
->>>>>>> e89e6f71
   }
 
   return process.exit(0);
 }
 
-<<<<<<< HEAD
 export async function loadConfig(): Promise<boolean> {
-  if (existsSync("config.json")) {
-    logger.message("Loading config.json...");
-    try {
-      loadedConfig = JSON.parse(await readFileAsync("config.json", "utf-8"));
-    } catch (error) {
-      logger.error(error.message);
-      process.exit(1);
-    }
-    configFile = "config.json";
-    return true;
-  } else if (existsSync("config.yaml")) {
-    logger.message("Loading config.yaml...");
-    try {
-      loadedConfig = YAML.parse(await readFileAsync("config.yaml", "utf-8"));
-    } catch (error) {
-      logger.error(error.message);
-      process.exit(1);
-=======
-export async function loadConfig() {
   try {
     if (await existsAsync(configJSONFilename)) {
       logger.message(`Loading ${configJSONFilename}...`);
-      loadedConfig = JSON.parse(
-        await readFileAsync(configJSONFilename, "utf-8")
-      );
+      loadedConfig = JSON.parse(await readFileAsync(configJSONFilename, "utf-8"));
       configFile = configJSONFilename;
       loadedConfigFormat = ConfigFileFormat.JSON;
       return true;
     } else if (await existsAsync(configYAMLFilename)) {
       logger.message(`Loading ${configYAMLFilename}...`);
-      loadedConfig = YAML.parse(
-        await readFileAsync(configYAMLFilename, "utf-8")
-      );
+      loadedConfig = YAML.parse(await readFileAsync(configYAMLFilename, "utf-8"));
       configFile = configYAMLFilename;
       loadedConfigFormat = ConfigFileFormat.YAML;
       return true;
     } else {
       logger.warn("Did not find any config file");
->>>>>>> e89e6f71
     }
   } catch (error) {
     logger.error(error.message);
@@ -313,30 +243,21 @@
   return loadedConfig as IConfig;
 }
 
-<<<<<<< HEAD
-export function watchConfig(): void {
-  chokidar.watch(configFile).on("change", async () => {
-=======
 /**
  * @returns a function that will stop watching the config file
  */
-export function watchConfig() {
+export function watchConfig(): () => Promise<void> {
   const watcher = chokidar.watch(configFile).on("change", async () => {
->>>>>>> e89e6f71
     logger.message(`${configFile} changed, reloading...`);
 
     let newConfig = null as IConfig | null;
 
     try {
       if (configFile.endsWith(".json")) {
-        newConfig = JSON.parse(
-          await readFileAsync(configJSONFilename, "utf-8")
-        );
+        newConfig = JSON.parse(await readFileAsync(configJSONFilename, "utf-8"));
         loadedConfigFormat = ConfigFileFormat.JSON;
       } else if (configFile.endsWith(".yaml")) {
-        newConfig = YAML.parse(
-          await readFileAsync(configYAMLFilename, "utf-8")
-        );
+        newConfig = YAML.parse(await readFileAsync(configYAMLFilename, "utf-8"));
         loadedConfigFormat = ConfigFileFormat.YAML;
       }
     } catch (error) {
