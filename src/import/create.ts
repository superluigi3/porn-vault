import { inspect } from "util";

import args from "../args";
import * as database from "../database/index";
import {
  actorCollection,
  actorReferenceCollection,
  customFieldCollection,
  imageCollection,
  // markerReferenceCollection,
  labelCollection,
  markerCollection,
  studioCollection,
} from "../database/index";
import { stripStr } from "../extractor";
import { existsAsync } from "../fs/async";
import * as logger from "../logger";
import { onActorCreate } from "../plugin_events/actor";
import { onMovieCreate } from "../plugin_events/movie";
import { onSceneCreate } from "../plugin_events/scene";
import Actor from "../types/actor";
import ActorReference from "../types/actor_reference";
import CustomField, { CustomFieldTarget } from "../types/custom_field";
import Image from "../types/image";
import Label from "../types/label";
import Marker from "../types/marker";
<<<<<<< HEAD
import MarkerReference from "../types/marker_reference";
import Movie from "../types/movie";
import Scene from "../types/scene";
import Studio from "../types/studio";
import { Dictionary, isBoolean, isNumber } from "../types/utility";
import { isString } from "./schemas/common";
import {
  IImportedActor,
  IImportedCustomField,
  IImportedLabel,
  IImportedMarker,
  IImportedMovie,
  IImportedScene,
  IImportedStudio,
} from "./types";
=======
>>>>>>> eb4e2c97

export interface ICreateOptions {
  scenes?: Dictionary<IImportedScene>;
  actors?: Dictionary<IImportedActor>;
  labels?: Dictionary<IImportedLabel>;
  movies?: Dictionary<IImportedMovie>;
  studios?: Dictionary<IImportedStudio>;
  customFields?: Dictionary<IImportedCustomField>;
  markers?: Dictionary<IImportedMarker>;
}

function normalizeCustomFields(ids: Dictionary<string>, newlyCreated: Dictionary<{ _id: string }>) {
  const fieldIds = Object.keys(ids);

  const newFields = {} as Dictionary<string>;
  for (const fieldId of fieldIds) {
    const value = ids[fieldId];
    // Newly created field
    if (newlyCreated[fieldId] !== undefined) newFields[newlyCreated[fieldId]._id] = value;
    // Already existing field
    else newFields[fieldId] = value;
  }

  return newFields;
}

function normalizeCreatedObjects(ids: string[], newlyCreated: Dictionary<{ _id: string }>) {
  return ids.map((str) => {
    // Newly created object, get database ID instead
    if (newlyCreated[str] !== undefined) return newlyCreated[str]._id;
    // Already in database, just return ID
    return str;
  });
}

export async function createFromFileData(opts: ICreateOptions) {
  const createdLabels = {} as Dictionary<Label>;
  const createdFields = {} as Dictionary<CustomField>;
  const createdActors = {} as Dictionary<Actor>;
  const createdScenes = {} as Dictionary<Scene>;
  const createdMovies = {} as Dictionary<Movie>;
  const createdStudios = {} as Dictionary<Studio>;
  const createdMarkers = {} as Dictionary<Marker>;

  if (opts.labels) {
    for (const labelId in opts.labels) {
      const labelToCreate = opts.labels[labelId];

      const label = new Label(labelToCreate.name, labelToCreate.aliases || []);

      if (args["commit-import"]) {
        for (const scene of await Scene.getAll()) {
          const perms = stripStr(scene.path || scene.name);
          if (
            perms.includes(stripStr(label.name)) ||
            label.aliases.some((alias) => perms.includes(stripStr(alias)))
          ) {
            const labels = (await Scene.getLabels(scene)).map((l) => l._id);
            labels.push(label._id);
            await Scene.setLabels(scene, labels);
            logger.log(`Updated labels of ${scene._id}.`);
          }
        }
        await labelCollection.upsert(label._id, label);
      }
      createdLabels[labelId] = label;
    }
  }

  if (opts.customFields) {
    for (const fieldId in opts.customFields) {
      const fieldToCreate = opts.customFields[fieldId];

      const field = new CustomField(
        fieldToCreate.name,
        CustomFieldTarget.ACTORS,
        fieldToCreate.type
      );

      field.values = [...new Set(fieldToCreate.values || [])];

      if (args["commit-import"]) await customFieldCollection.upsert(field._id, field);
      createdFields[fieldId] = field;
    }
  }

  if (opts.studios) {
    for (const studioId in opts.studios) {
      const studioToCreate = opts.studios[studioId];

      const studio = new Studio(studioToCreate.name);

      if (isNumber(studioToCreate.bookmark)) studio.bookmark = studioToCreate.bookmark;

      if (isBoolean(studioToCreate.favorite)) studio.favorite = studioToCreate.favorite;

      /* if (isNumber(studioToCreate.rating))
        studio.rating = <number>studioToCreate.rating; */

      if (studioToCreate.parent) studio.parent = studioToCreate.parent;

      if (studioToCreate.thumbnail) {
        const image = new Image(`${studio.name} (thumbnail)`);
        image.path = studioToCreate.thumbnail;
        studio.thumbnail = image._id;

        if (args["commit-import"])
          // await database.insert(database.store.images, image);
          await imageCollection.upsert(image._id, image);
      }

      if (args["commit-import"]) {
        await studioCollection.upsert(studio._id, studio);
      }
      createdStudios[studioId] = studio;
    }
  }

  if (opts.actors) {
    for (const actorId in opts.actors) {
      const actorToCreate = opts.actors[actorId];

      let actor = new Actor(actorToCreate.name, actorToCreate.aliases || []);

      if (isString(actorToCreate.nationality)) actor.nationality = actorToCreate.nationality;

      if (isNumber(actorToCreate.bookmark)) actor.bookmark = actorToCreate.bookmark;

      if (isBoolean(actorToCreate.favorite)) actor.favorite = actorToCreate.favorite;

      if (isNumber(actorToCreate.bornOn)) actor.bornOn = actorToCreate.bornOn;

      if (isNumber(actorToCreate.rating)) actor.rating = actorToCreate.rating;

      if (isString(actorToCreate.description)) actor.description = actorToCreate.description;

      if (actorToCreate.thumbnail) {
        const image = new Image(`${actor.name} (thumbnail)`);
        image.path = actorToCreate.thumbnail;
        actor.thumbnail = image._id;

        const reference = new ActorReference(image._id, actor._id, "image");

        if (args["commit-import"]) {
          await actorReferenceCollection.upsert(reference._id, reference);
          await imageCollection.upsert(image._id, image);
        }
      }

      let actorLabels = [] as string[];

      if (actorToCreate.labels) {
        actorLabels = normalizeCreatedObjects(actorToCreate.labels, createdLabels);
        if (args["commit-import"]) await Actor.setLabels(actor, actorLabels);
      }

      if (actorToCreate.customFields) {
        actor.customFields = normalizeCustomFields(actorToCreate.customFields, createdFields);
      }

      try {
        actor = await onActorCreate(actor, actorLabels);
      } catch (error) {
        logger.error(error.message);
      }

      if (args["commit-import"]) await actorCollection.upsert(actor._id, actor);
      createdActors[actorId] = actor;
    }
  }

  if (opts.scenes) {
    for (const sceneId in opts.scenes) {
      const sceneToCreate = opts.scenes[sceneId];

      let newScene = new Scene(sceneToCreate.name);
      logger.log(`Creating scene with id ${newScene._id}...`);

      let thumbnail = null as string | null;
      let labels = [] as string[];
      let actors = [] as string[];
      let customFields = {} as Dictionary<string>;

      if (sceneToCreate.thumbnail) {
        const image = new Image(`${sceneToCreate.name} (thumbnail)`);
        image.path = sceneToCreate.thumbnail;
        thumbnail = image._id;

        if (args["commit-import"]) await imageCollection.upsert(image._id, image);
      }

      if (sceneToCreate.actors) {
        actors = normalizeCreatedObjects(sceneToCreate.actors, createdActors);
      }

      if (sceneToCreate.labels) {
        labels = normalizeCreatedObjects(sceneToCreate.labels, createdLabels);
      }

      if (sceneToCreate.customFields) {
        customFields = normalizeCustomFields(sceneToCreate.customFields, createdFields);
      }

      if (await existsAsync(sceneToCreate.path)) {
        try {
          newScene = await onSceneCreate(newScene, labels, actors);
        } catch (error) {
          logger.error(error.message);
        }
        if (args["commit-import"]) {
          newScene = await Scene.onImport(sceneToCreate.path, false);
          await Scene.setActors(newScene, actors);
          await Scene.setLabels(newScene, labels);
        }
        createdScenes[newScene._id] = newScene;
      } else {
        logger.error(`${sceneToCreate.path} not found`);
      }
    }
  }

  if (opts.movies) {
    for (const movieId in opts.movies) {
      const movieToCreate = opts.movies[movieId];

      let movie = new Movie(movieToCreate.name);

      if (isNumber(movieToCreate.bookmark)) movie.bookmark = movieToCreate.bookmark;

      if (isBoolean(movieToCreate.favorite)) movie.favorite = movieToCreate.favorite;

      if (isNumber(movieToCreate.releaseDate)) movie.releaseDate = movieToCreate.releaseDate;

      if (isNumber(movieToCreate.rating)) movie.rating = movieToCreate.rating;

      if (movieToCreate.studio) {
        movie.studio =
          normalizeCreatedObjects([movieToCreate.studio], createdStudios).pop() || null;
      }

      if (movieToCreate.frontCover) {
        const image = new Image(`${movie.name} (front cover)`);
        image.path = movieToCreate.frontCover;
        movie.frontCover = image._id;

        if (args["commit-import"]) await imageCollection.upsert(image._id, image);
      }

      if (movieToCreate.backCover) {
        const image = new Image(`${movie.name} (back cover)`);
        image.path = movieToCreate.backCover;
        movie.backCover = image._id;

        if (args["commit-import"]) await imageCollection.upsert(image._id, image);
      }

      if (movieToCreate.spineCover) {
        const image = new Image(`${movie.name} (spine cover)`);
        image.path = movieToCreate.spineCover;

        movie.spineCover = image._id;

        if (args["commit-import"]) await imageCollection.upsert(image._id, image);
      }

      let scenes = [] as string[];

      if (movieToCreate.scenes) {
        scenes = normalizeCreatedObjects(movieToCreate.scenes, createdLabels);
      }

      if (args["commit-import"]) {
        try {
          movie = await onMovieCreate(movie);
        } catch (error) {
          logger.error(error.message);
        }
        await Movie.setScenes(movie, scenes);
        await database.movieCollection.upsert(movie._id, movie);
      }
      createdMovies[movieId] = movie;
    }
  }

  if (opts.markers) {
    for (const markerId in opts.markers) {
      const markerToCreate = opts.markers[markerId];

      const marker = new Marker(markerToCreate.name, markerToCreate.scene, markerToCreate.time);

      if (isNumber(markerToCreate.bookmark)) marker.bookmark = markerToCreate.bookmark;

      if (isBoolean(markerToCreate.favorite)) marker.favorite = markerToCreate.favorite;

      if (isNumber(markerToCreate.rating)) marker.rating = markerToCreate.rating;

      let labels = [] as string[];

      if (markerToCreate.labels) {
        labels = normalizeCreatedObjects(markerToCreate.labels, createdLabels);
      }

      if (args["commit-import"]) {
        await Marker.setLabels(marker, labels);

        /* const reference = new MarkerReference(
          markerToCreate.scene,
          marker._id,
          "marker"
        );
        await markerReferenceCollection.upsert(reference._id, reference); */

        await markerCollection.upsert(marker._id, marker);
      }
      createdMarkers[markerId] = marker;
    }
  }

  if (!args["commit-import"]) {
    console.log(
      inspect(
        {
          createdMarkers,
          createdFields,
          createdLabels,
          createdScenes,
          createdActors,
          createdMovies,
          createdStudios,
        },
        true,
        null
      )
    );
    logger.message("Run with --commit-import to actually import stuff.");
  }
}<|MERGE_RESOLUTION|>--- conflicted
+++ resolved
@@ -24,8 +24,6 @@
 import Image from "../types/image";
 import Label from "../types/label";
 import Marker from "../types/marker";
-<<<<<<< HEAD
-import MarkerReference from "../types/marker_reference";
 import Movie from "../types/movie";
 import Scene from "../types/scene";
 import Studio from "../types/studio";
@@ -40,8 +38,6 @@
   IImportedScene,
   IImportedStudio,
 } from "./types";
-=======
->>>>>>> eb4e2c97
 
 export interface ICreateOptions {
   scenes?: Dictionary<IImportedScene>;
