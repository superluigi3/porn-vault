--- conflicted
+++ resolved
@@ -1,9 +1,8 @@
 <template>
   <v-row dense>
     <v-col :cols="cols" :sm="sm" :md="md" :lg="lg" :xl="xl" v-for="actor in value" :key="actor._id">
-<<<<<<< HEAD
       <router-link :to="`/actor/${actor._id}`">
-        <v-img v-ripple height="100%" cover :src="thumbnail(actor)">
+        <v-img style="border-radius: 8px" v-ripple height="100%" cover :src="thumbnail(actor)">
           <v-fade-transition>
             <div class="white--text med--text py-1 bottom-bar text-center">
               <div class="font-weight-bold">{{ actor.name }}</div>
@@ -15,23 +14,6 @@
           </v-fade-transition>
         </v-img>
       </router-link>
-=======
-      <v-hover>
-        <template v-slot:default="{ hover }">
-          <v-img style="border-radius: 8px" height="100%" cover :src="thumbnail(actor)">
-            <v-fade-transition>
-              <v-overlay v-if="hover" absolute color="primary">
-                <v-btn
-                  :to="`/actor/${actor._id}`"
-                  class="text-none black--text primary"
-                  depressed
-                >{{ actor.name }}</v-btn>
-              </v-overlay>
-            </v-fade-transition>
-          </v-img>
-        </template>
-      </v-hover>
->>>>>>> fb61b7e0
     </v-col>
   </v-row>
 </template>
