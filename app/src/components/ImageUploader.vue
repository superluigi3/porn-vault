<template>
  <v-card>
    <v-card-title>Upload image(s)</v-card-title>
    <v-card-text style="max-height: 400px">
      <v-file-input
        accept=".png, .jpg, .jpeg"
        color="primary"
        v-model="files"
        multiple
        @change="addFiles"
        placeholder="Select file(s)"
      ></v-file-input>
      <div>
        <div class="mb-2 d-flex align-center" v-for="(item, i) in uploadItems" :key="item.b64">
          <v-avatar tile size="80">
            <v-img :src="item.b64"></v-img>
          </v-avatar>
          <v-text-field
            color="primary"
            class="ml-2"
            hide-details
            v-model="uploadItems[i].name"
          ></v-text-field>
          <v-spacer></v-spacer>
          <v-btn icon @click="uploadItems.splice(i, 1)">
            <v-icon>mdi-close</v-icon>
          </v-btn>
        </div>
      </div>
      <div>{{ uploadQueue.length }} images queued.</div>
      <div v-if="isUploading && uploadQueue.length">Uploading {{ uploadQueue[0].name }}...</div>
    </v-card-text>
    <v-card-actions>
      <v-spacer></v-spacer>
      <v-btn @click="addToQueue" text color="primary" class="text-none">Add</v-btn>
    </v-card-actions>
  </v-card>
</template>

<script lang="ts">
import { Component, Vue, Prop, Watch } from "vue-property-decorator";
import ApolloClient, { serverBase } from "../apollo";
import actorFragment from "../fragments/actor";
import imageFragment from "../fragments/image";
import gql from "graphql-tag";

@Component
export default class ImageUploader extends Vue {
  @Prop({ default: null }) scene!: string | null;
  @Prop({ default: null }) name!: string | null;
  @Prop({ default: () => [] }) actors!: string[];
  @Prop({ default: () => [] }) labels!: string[];

  files = [] as File[];
  uploadItems = [] as { file: File; b64: string; name: string }[];

  uploadQueue = [] as { file: File; b64: string; name: string }[];
  isUploading = false;

  readImage(file: File): Promise<string> {
    return new Promise((resolve, reject) => {
      const reader = new FileReader();
      reader.onloadend = () => {
        if (reader.result) resolve(reader.result.toString());
        else reject("File error");
      };
      reader.onerror = reject;
      reader.readAsDataURL(file);
    });
  }

  async addFiles(files: File[]) {
    for (const file of files) {
      const b64 = await this.readImage(file);

      if (this.uploadItems.find((i) => i.b64 == b64)) continue;

      this.uploadItems.push({
        file,
        b64,
        name: file.name,
      });
    }

    this.files = [];
  }

  addToQueue() {
    this.uploadQueue.push(...this.uploadItems);
    this.uploadItems = [];
    if (!this.isUploading) this.upload(this.uploadQueue[0]);
  }

  upload(image: { file: File; b64: string; name: string }) {
    this.isUploading = true;
    this.$emit("update-state", true);

    ApolloClient.mutate({
      mutation: gql`
        mutation(
          $file: Upload!
          $name: String
          $scene: String
          $actors: [String!]
          $labels: [String!]
        ) {
          uploadImage(file: $file, name: $name, scene: $scene, actors: $actors, labels: $labels) {
            ...ImageFragment
            actors {
              ...ActorFragment
            }
            scene {
              _id
              name
            }
            labels {
              _id
              name
<<<<<<< HEAD
              color
=======
>>>>>>> 6f499cfa
            }
          }
        }
        ${actorFragment}
        ${imageFragment}
      `,
      variables: {
        file: image.file,
        name: this.name || image.name,
        scene: this.scene,
        actors: this.actors,
        labels: this.labels,
      },
      context: {
        hasUpload: true,
      },
    })
      .then((res) => {
        this.$emit("uploaded", res.data.uploadImage);
        this.uploadQueue.shift();

        if (this.uploadQueue.length) {
          this.upload(this.uploadQueue[0]);
        } else this.$emit("update-state", false);
      })
      .catch((err) => {
        console.error(err);
        this.uploadQueue = [];
        this.isUploading = false;
        this.$emit("update-state", false);
        this.uploadItems.push(...this.uploadQueue);
      });
  }
}
</script>

<style lang="scss" scoped>
</style><|MERGE_RESOLUTION|>--- conflicted
+++ resolved
@@ -116,10 +116,7 @@
             labels {
               _id
               name
-<<<<<<< HEAD
               color
-=======
->>>>>>> 6f499cfa
             }
           }
         }
