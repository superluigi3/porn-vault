<template>
  <div class="mb-1 px-3 d-flex align-center">
<<<<<<< HEAD
    <v-btn class="mr-2" color="primary" @click="$emit('jump')" small icon>
      <v-icon>mdi-play</v-icon>
    </v-btn>
    <div class="mr-2 med--text">{{ formatTime(value.time) }}</div>
    <v-icon class="mr-2" small color="primary" v-if="value.bookmark">mdi-bookmark</v-icon>
    <v-icon class="mr-2" small color="red" v-if="value.favorite">mdi-heart</v-icon>
    <v-tooltip bottom v-if="value.labels && value.labels.length">
      <template v-slot:activator="{ on }">
        <div v-on="on" class="text-truncate" style="overflow: hidden">{{ value.name }}</div>
      </template>
      {{ value.labels.map((l) => l.name).join(", ") }}
    </v-tooltip>
    <div v-else class="text-truncate" style="overflow: hidden">{{ value.name }}</div>
    <v-btn @click="startEdit" class="ml-1" color="grey" small icon>
      <v-icon small>mdi-pencil</v-icon>
    </v-btn>
=======
    <div @click="$emit('jump')" class="hover d-flex align-center" style="min-width: 0">
      <div class="mr-2 med--text">
        {{ formatTime(marker.time) }}
      </div>
      <v-tooltip bottom v-if="marker.labels && marker.labels.length">
        <template v-slot:activator="{ on }">
          <div
            @click="$emit('jump')"
            v-on="on"
            class="font-weight-bold hover text-truncate"
            style="overflow: hidden"
          >
            {{ marker.name }}
          </div>
        </template>
        {{ marker.labels.map((l) => l.name).join(", ") }}
      </v-tooltip>
      <div
        @click="$emit('jump')"
        v-else
        class="font-weight-bold hover text-truncate"
        style="overflow: hidden"
      >
        {{ marker.name }}
      </div>
    </div>

>>>>>>> 03e72df7
    <v-spacer></v-spacer>
    <v-btn
      small
      text
      icon
      :color="errorState === 0 ? 'warning' : 'error'"
      @click="errorClick"
      class="px-0 text-none"
<<<<<<< HEAD
    >
      <v-icon>mdi-close</v-icon>
    </v-btn>

    <v-dialog v-model="updateDialog" max-width="400px">
      <v-card>
        <v-card-title>Update '{{ value.name }}'</v-card-title>
        <v-card-text>
          <v-combobox
            clearable
            :items="labels.map((l) => l.name)"
            placeholder="Marker title"
            color="primary"
            v-model="updateName"
          ></v-combobox>
          <v-btn
            @click="markerLabelSelectorDialog = true"
            text
            color="primary"
            class="text-none mb-2"
            >{{
              updateLabels.length
                ? `Selected ${updateLabels.length} ${updateLabels.length == 1 ? "label" : "labels"}`
                : "Select labels"
            }}</v-btn
          >
          <Rating @input="updateRating = $event" class="px-2" :value="updateRating" />
          <v-checkbox
            hide-details
            color="primary"
            v-model="updateFavorite"
            label="Favorite?"
          ></v-checkbox>
          <v-checkbox
            hide-details
            color="primary"
            v-model="updateBookmark"
            label="Bookmark?"
          ></v-checkbox>
        </v-card-text>
        <v-card-actions>
          <v-spacer></v-spacer>
          <v-btn
            @click="updateMarker"
            :disabled="!updateName"
            color="primary"
            text
            class="text-none"
            >Edit</v-btn
          >
        </v-card-actions>
      </v-card>
    </v-dialog>

    <v-dialog scrollable v-model="markerLabelSelectorDialog" max-width="400px">
      <v-card v-if="value">
        <v-card-title>Select marker labels</v-card-title>

        <v-text-field
          clearable
          color="primary"
          hide-details
          class="px-5 mb-2"
          label="Find labels..."
          v-model="markerLabelSearchQuery"
        />

        <v-card-text style="max-height: 400px">
          <LabelSelector
            :searchQuery="markerLabelSearchQuery"
            :items="labels"
            v-model="updateLabels"
          />
        </v-card-text>
        <v-divider></v-divider>

        <v-card-actions>
          <v-spacer></v-spacer>
          <v-btn @click="markerLabelSelectorDialog = false" text color="primary" class="text-none"
            >OK</v-btn
          >
        </v-card-actions>
      </v-card>
    </v-dialog>
=======
      >{{ errorState === 0 ? "Delete" : "Confirm" }}</v-btn
    >
>>>>>>> 03e72df7
  </div>
</template>

<script lang="ts">
import { Component, Vue, Prop } from "vue-property-decorator";
import moment from "moment";
<<<<<<< HEAD
import ILabel from "@/types/label";
import LabelSelector from "../components/LabelSelector.vue";
import ApolloClient from "../apollo";
import gql from "graphql-tag";
import { copy } from "@/util/object"
=======
>>>>>>> 03e72df7

interface IMarker {
  _id: string;
  name: string;
  time: number;
  labels: { _id: string; name: string }[];
  favorite: boolean;
  bookmark: number | null;
  rating: number;
}

@Component({
  components: {
    LabelSelector,
  },
})
export default class MarkerItem extends Vue {
  @Prop(Object) value!: IMarker;
  @Prop({ default: () => [] }) labels!: ILabel[];

  updateDialog = false;
  updateName = this.value.name;
  updateFavorite = this.value.favorite;
  updateBookmark = this.value.bookmark;
  updateRating = this.value.rating;

  markerLabelSearchQuery = "";
  markerLabelSelectorDialog = false;
  updateLabels = [] as number[];

  updateMarker() {
    ApolloClient.mutate({
      mutation: gql`
        mutation($ids: [String!]!, $opts: MarkerUpdateOpts!) {
          updateMarkers(ids: $ids, opts: $opts) {
            name
            time
            favorite
            bookmark
            rating
            labels {
              _id
              name
              aliases
            }
          }
        }
      `,
      variables: {
        ids: [this.value._id],
        opts: {
          name: this.updateName,
          favorite: this.updateFavorite,
          rating: this.updateRating,
          bookmark: this.updateBookmark ? Date.now() : null,
          labels: this.updateLabels.map((i) => this.labels[i]).map((l) => l._id),
        },
      },
    })
      .then((res) => {
        const marker = copy(this.value);
        Object.assign(marker, res.data.updateMarkers[0]);
        console.log(marker)
        this.$emit("input", marker);
        this.updateDialog = false;
      })
      .catch((err) => {
        console.error(err);
      });
  }

  startEdit() {
    this.updateLabels = this.value.labels.map((l) =>
      this.labels.findIndex((k) => k._id == l._id)
    ) as number[];
    this.updateDialog = true;
  }

  errorState = 0;

  errorClick() {
    if (this.errorState == 0) {
      this.errorState = 1;
      setTimeout(() => {
        this.errorState = 0;
      }, 2500);
    } else {
      this.$emit("delete");
    }
  }

  formatTime(secs: number) {
    return moment().startOf("day").seconds(secs).format("H:mm:ss");
  }
}
</script>

<|MERGE_RESOLUTION|>--- conflicted
+++ resolved
@@ -1,24 +1,8 @@
 <template>
   <div class="mb-1 px-3 d-flex align-center">
-<<<<<<< HEAD
-    <v-btn class="mr-2" color="primary" @click="$emit('jump')" small icon>
-      <v-icon>mdi-play</v-icon>
-    </v-btn>
-    <div class="mr-2 med--text">{{ formatTime(value.time) }}</div>
-    <v-icon class="mr-2" small color="primary" v-if="value.bookmark">mdi-bookmark</v-icon>
-    <v-icon class="mr-2" small color="red" v-if="value.favorite">mdi-heart</v-icon>
-    <v-tooltip bottom v-if="value.labels && value.labels.length">
-      <template v-slot:activator="{ on }">
-        <div v-on="on" class="text-truncate" style="overflow: hidden">{{ value.name }}</div>
-      </template>
-      {{ value.labels.map((l) => l.name).join(", ") }}
-    </v-tooltip>
-    <div v-else class="text-truncate" style="overflow: hidden">{{ value.name }}</div>
-    <v-btn @click="startEdit" class="ml-1" color="grey" small icon>
-      <v-icon small>mdi-pencil</v-icon>
-    </v-btn>
-=======
     <div @click="$emit('jump')" class="hover d-flex align-center" style="min-width: 0">
+      <v-icon class="mr-2" small color="primary" v-if="value.bookmark">mdi-bookmark</v-icon>
+      <v-icon class="mr-2" small color="red" v-if="value.favorite">mdi-heart</v-icon>
       <div class="mr-2 med--text">
         {{ formatTime(marker.time) }}
       </div>
@@ -45,8 +29,10 @@
       </div>
     </div>
 
->>>>>>> 03e72df7
     <v-spacer></v-spacer>
+    <v-btn @click="startEdit" class="ml-1" color="grey" small icon>
+      <v-icon small>mdi-pencil</v-icon>
+    </v-btn>
     <v-btn
       small
       text
@@ -54,9 +40,8 @@
       :color="errorState === 0 ? 'warning' : 'error'"
       @click="errorClick"
       class="px-0 text-none"
-<<<<<<< HEAD
     >
-      <v-icon>mdi-close</v-icon>
+      {{ errorState === 0 ? "Delete" : "Confirm" }}
     </v-btn>
 
     <v-dialog v-model="updateDialog" max-width="400px">
@@ -139,24 +124,17 @@
         </v-card-actions>
       </v-card>
     </v-dialog>
-=======
-      >{{ errorState === 0 ? "Delete" : "Confirm" }}</v-btn
-    >
->>>>>>> 03e72df7
   </div>
 </template>
 
 <script lang="ts">
 import { Component, Vue, Prop } from "vue-property-decorator";
 import moment from "moment";
-<<<<<<< HEAD
 import ILabel from "@/types/label";
-import LabelSelector from "../components/LabelSelector.vue";
-import ApolloClient from "../apollo";
+import LabelSelector from "@/components/LabelSelector.vue";
+import ApolloClient from "@/apollo";
 import gql from "graphql-tag";
-import { copy } from "@/util/object"
-=======
->>>>>>> 03e72df7
+import { copy } from "@/util/object";
 
 interface IMarker {
   _id: string;
@@ -219,7 +197,7 @@
       .then((res) => {
         const marker = copy(this.value);
         Object.assign(marker, res.data.updateMarkers[0]);
-        console.log(marker)
+        console.log(marker);
         this.$emit("input", marker);
         this.updateDialog = false;
       })
