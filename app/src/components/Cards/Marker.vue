<template>
  <v-card style="height: 100%" tile v-if="value">
    <a class="hover" v-ripple :href="sceneUrl">
      <v-img :src="thumbnail"></v-img>
    </a>
    <div class="pa-2">
      <div
        style="font-size: 1.1rem; line-height: 1.75rem"
        :title="value.name"
        class="font-weight-bold"
      >
        {{ value.name }}
      </div>
      <v-card-subtitle v-if="value.actors.length" class="pt-0 px-0 pb-1">
        <div>
          With
          <span v-html="actorLinks"></span>
        </div>
      </v-card-subtitle>
      <div
        class="caption med--text"
        style="white-space: nowrap; overflow: hidden; text-overflow: ellipsis"
      >
        From scene
        <router-link :to="`/scene/${value.scene._id}`">{{ value.scene.name }}</router-link>
      </div>

      <div class="mt-2">
        <v-btn
          @click="favorite"
          text
          small
          :color="value.favorite ? 'red' : ''"
          class="text-none mr-2"
          >Favorite</v-btn
        >
        <v-btn
          @click="bookmark"
          text
          small
          :color="value.bookmark ? 'primary' : ''"
          class="text-none"
          >Bookmark</v-btn
        >
      </div>

      <Rating @change="rate" class="my-2 ml-3" :value="value.rating" />
    </div>
  </v-card>
</template>

<script lang="ts">
import { Component, Vue, Prop } from "vue-property-decorator";
import ApolloClient from "@/apollo";
import gql from "graphql-tag";
import { copy } from "@/util/object";

@Component
export default class SceneCard extends Vue {
  @Prop(Object) value!: any;

  get actorLinks() {
    const names = this.value.actors.map(
      (a) =>
        `<a class="hover font-weight-bold" style="color: inherit; text-decoration: none" href="#/actor/${a._id}">${a.name}</a>`
    );
    names.sort();
    return names.join(", ");
  }

  get thumbnail() {
    if (this.value.thumbnail)
      return `/api/media/image/${this.value.thumbnail._id}?password=${localStorage.getItem(
        "password"
      )}`;
    return "/assets/broken.png";
  }

  get sceneUrl() {
<<<<<<< HEAD
    return `/api/?password=${localStorage.getItem("password")}#/scene/${
      this.value.scene._id
    }?t=${this.value.time}&mk_name=${this.value.name}`;
=======
    return `/?password=${localStorage.getItem("password")}#/scene/${this.value.scene._id}?t=${
      this.value.time
    }&mk_name=${this.value.name}`;
>>>>>>> f5dd215b
  }

  rate($event) {
    const rating = $event;

    ApolloClient.mutate({
      mutation: gql`
        mutation($ids: [String!]!, $opts: MarkerUpdateOpts!) {
          updateMarkers(ids: $ids, opts: $opts) {
            rating
          }
        }
      `,
      variables: {
        ids: [this.value._id],
        opts: {
          rating,
        },
      },
    }).then((res) => {
      const marker = copy(this.value);
      marker.rating = res.data.updateMarkers[0].rating;
      this.$emit("input", marker);
    });
  }

  favorite() {
    ApolloClient.mutate({
      mutation: gql`
        mutation($ids: [String!]!, $opts: MarkerUpdateOpts!) {
          updateMarkers(ids: $ids, opts: $opts) {
            favorite
          }
        }
      `,
      variables: {
        ids: [this.value._id],
        opts: {
          favorite: !this.value.favorite,
        },
      },
    }).then((res) => {
      const marker = copy(this.value);
      marker.favorite = res.data.updateMarkers[0].favorite;
      this.$emit("input", marker);
    });
  }

  bookmark() {
    ApolloClient.mutate({
      mutation: gql`
        mutation($ids: [String!]!, $opts: MarkerUpdateOpts!) {
          updateMarkers(ids: $ids, opts: $opts) {
            bookmark
          }
        }
      `,
      variables: {
        ids: [this.value._id],
        opts: {
          bookmark: this.value.bookmark ? null : Date.now(),
        },
      },
    }).then((res) => {
      const marker = copy(this.value);
      marker.bookmark = res.data.updateMarkers[0].bookmark;
      this.$emit("input", marker);
    });
  }
}
</script>

<style lang="scss" scoped>
</style><|MERGE_RESOLUTION|>--- conflicted
+++ resolved
@@ -77,15 +77,9 @@
   }
 
   get sceneUrl() {
-<<<<<<< HEAD
-    return `/api/?password=${localStorage.getItem("password")}#/scene/${
-      this.value.scene._id
-    }?t=${this.value.time}&mk_name=${this.value.name}`;
-=======
     return `/?password=${localStorage.getItem("password")}#/scene/${this.value.scene._id}?t=${
       this.value.time
     }&mk_name=${this.value.name}`;
->>>>>>> f5dd215b
   }
 
   rate($event) {
