--- conflicted
+++ resolved
@@ -45,7 +45,6 @@
 </template>
 
 <script lang="ts">
-<<<<<<< HEAD
 import {
   Shape,
   ExtrudeBufferGeometry,
@@ -64,10 +63,6 @@
 import { OrbitControls } from "three/examples/jsm/controls/OrbitControls";
 
 import { Component, Vue, Prop, Watch } from "vue-property-decorator";
-import { serverBase } from "../apollo";
-=======
-import { Component, Vue, Prop } from "vue-property-decorator";
->>>>>>> a4a8a447
 
 const dvdWidth = 13.5; // in cm
 const dvdHeight = 19.0; // in cm
@@ -262,7 +257,7 @@
 
     this.frontTex = loader.load(this.frontCover, () => this.animateIfNotRequested());
     this.backTex = loader.load(this.backCover, () => this.animateIfNotRequested());
-    this.bumpMapTex = loader.load(`${serverBase}/assets/bump.jpg`, () =>
+    this.bumpMapTex = loader.load('/assets/bump.jpg', () =>
       this.animateIfNotRequested()
     );
 
@@ -389,7 +384,6 @@
     );
   }
 
-<<<<<<< HEAD
   dispose() {
     this.renderer?.domElement.parentElement?.removeChild(this.renderer.domElement);
 
@@ -416,10 +410,6 @@
     this.dispose();
     window.removeEventListener("fullscreenchange", this.onFullscreenChange);
     this.resizeObserver?.disconnect();
-=======
-  get url() {
-    return `/api/dvd-renderer/${this.movie}?light=${this.light}`;
->>>>>>> a4a8a447
   }
 }
 </script>
