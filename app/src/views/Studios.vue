--- conflicted
+++ resolved
@@ -368,8 +368,6 @@
 
   studioLabels(studio: any) {
     return studio.labels.map((l) => l.name).sort();
-<<<<<<< HEAD
-=======
   }
 
   refreshed = true;
@@ -386,7 +384,6 @@
   onRatingChange(newVal: number) {
     localStorage.setItem("pm_studioRating", newVal.toString());
     this.refreshed = false;
->>>>>>> 979f50a3
   }
 
   @Watch("favoritesOnly")
@@ -439,24 +436,6 @@
 
   async fetchPage(page: number, take = 24, random?: boolean, seed?: string) {
     try {
-<<<<<<< HEAD
-=======
-      let include = "";
-      let exclude = "";
-
-      if (this.selectedLabels.include.length)
-        include = "include:" + this.selectedLabels.include.join(",");
-
-      if (this.selectedLabels.exclude.length)
-        exclude = "exclude:" + this.selectedLabels.exclude.join(",");
-
-      const query = `query:'${this.query || ""}' take:${take} ${include} ${exclude} page:${
-        this.page - 1
-      } sortDir:${this.sortDir} sortBy:${random ? "$shuffle" : this.sortBy} favorite:${
-        this.favoritesOnly ? "true" : "false"
-      } bookmark:${this.bookmarksOnly ? "true" : "false"} rating:${this.ratingFilter}`;
-
->>>>>>> 979f50a3
       const result = await ApolloClient.query({
         query: gql`
           query($query: IStudioSearchQuery!, $seed: String) {
@@ -483,7 +462,6 @@
           ${studioFragment}
         `,
         variables: {
-<<<<<<< HEAD
           query: {
             query: this.query || "",
             include: this.selectedLabels.include,
@@ -495,9 +473,6 @@
             favorite: this.favoritesOnly,
             bookmark: this.bookmarksOnly,
           },
-=======
-          query,
->>>>>>> 979f50a3
           seed: seed || localStorage.getItem("pm_seed") || "default",
         },
       });
@@ -511,11 +486,7 @@
   loadPage(page: number) {
     this.fetchLoader = true;
 
-<<<<<<< HEAD
-    this.fetchPage(page)
-=======
     return this.fetchPage(page)
->>>>>>> 979f50a3
       .then((result) => {
         this.fetchError = false;
         studioModule.setPagination({
