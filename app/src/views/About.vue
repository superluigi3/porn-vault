<template>
  <v-container fluid>
    <BindTitle value="Settings" />

    <div style="max-width: 800px" class="mx-auto">
      <v-card>
        <v-card-title>Preferences</v-card-title>
        <v-card-text>
          <v-row>
            <v-col :cols="12" :sm="6">
              <div>
                <v-subheader>Scene cards aspect ratio</v-subheader>
                <v-radio-group v-model="sceneRatio">
                  <v-radio color="primary" :value="1" label="Square"></v-radio>
                  <v-radio color="primary" :value="16/9" label="16:9"></v-radio>
                  <v-radio color="primary" :value="4/3" label="4:3"></v-radio>
                </v-radio-group>
              </div>

              <div>
                <v-subheader>Actor cards aspect ratio</v-subheader>
                <v-radio-group v-model="actorRatio">
                  <v-radio color="primary" :value="1" label="Square"></v-radio>
                  <v-radio color="primary" :value="9/16" label="9:16"></v-radio>
                  <v-radio color="primary" :value="3/4" label="3:4"></v-radio>
                </v-radio-group>
              </div>
            </v-col>
            <v-col :cols="12" :sm="6">
              <div>
                <v-btn
                  color="gray darken-4"
                  depressed
                  dark
                  @click="toggleDarkMode"
                  class="text-none my-3"
                >{{ this.$vuetify.theme.dark ? "Light mode" : "Dark mode" }}</v-btn>
              </div>
              <div>
                <v-checkbox
                  color="primary"
                  hide-details
                  v-model="scenePauseOnUnfocus"
                  label="Pause video on window unfocus"
                />
                <v-checkbox
                  color="primary"
                  hide-details
                  v-model="showCardLabels"
                  label="Show card labels on overview"
                />
                <v-checkbox
                  color="primary"
                  hide-details
                  label="Fill actor thumbnails"
                  v-model="fillActorCards"
                />
              </div>
            </v-col>
          </v-row>
        </v-card-text>
      </v-card>

      <v-card class="mt-3">
        <v-card-title>Custom data fields</v-card-title>
        <v-card-text>
          <CustomFieldCreator />
        </v-card-text>
      </v-card>

      <v-card class="mt-3">
        <v-card-title class="pb-0">Porn Vault {{ version }}</v-card-title>
        <v-card-text>
          <div class="mb-3 med--text">by boi123212321</div>

          <v-btn
            class="text-none mr-2 mb-2"
            depressed
            href="https://github.com/boi123212321/porn-vault"
            target="_blank"
          >
            <v-icon left>mdi-github</v-icon>GitHub
          </v-btn>

          <v-btn
            depressed
            href="https://discord.gg/t499hxK"
            target="_blank"
            color="#7289da"
            light
            class="text-none mr-2 mb-2"
          >
            <v-icon left>mdi-discord</v-icon>Discord
          </v-btn>

          <v-btn
            depressed
            href="https://github.com/boi123212321/porn-vault#support"
            target="_blank"
            color="primary"
            class="text-none mb-2"
            :class="$vuetify.theme.dark ? 'black--text' : ''"
          >
            <v-icon left>mdi-currency-btc</v-icon>Support
          </v-btn>
        </v-card-text>
      </v-card>
    </div>
  </v-container>
</template>

<script lang="ts">
import { Component, Vue } from "vue-property-decorator";
import CustomFieldCreator from "../components/CustomFieldCreator.vue";
import { contextModule } from "../store/context";

@Component({
  components: {
    CustomFieldCreator
  }
})
export default class About extends Vue {
<<<<<<< HEAD
  version = "0.22";
=======
  version = "0.21";
>>>>>>> 42b0d82b

  set fillActorCards(val: boolean) {
    localStorage.setItem("pm_fillActorCards", val.toString());
    contextModule.toggleActorCardStyle(val);
  }

  get fillActorCards() {
    return contextModule.fillActorCards;
  }

  set showCardLabels(val: boolean) {
    localStorage.setItem("pm_showCardLabels", val.toString());
    contextModule.toggleCardLabels(val);
  }

  get showCardLabels() {
    return contextModule.showCardLabels;
  }

  set actorRatio(val: number) {
    localStorage.setItem("pm_actorRatio", val.toString());
    contextModule.setActorAspectRatio(val);
  }

  get actorRatio() {
    return contextModule.actorAspectRatio;
  }

  set sceneRatio(val: number) {
    localStorage.setItem("pm_sceneRatio", val.toString());
    contextModule.setSceneAspectRatio(val);
  }

  get sceneRatio() {
    return contextModule.sceneAspectRatio;
  }

  set scenePauseOnUnfocus(val: boolean) {
    localStorage.setItem("pm_scenePauseOnUnfocus", val.toString());
    contextModule.setScenePauseOnUnfocus(val);
  }

  get scenePauseOnUnfocus() {
    return contextModule.scenePauseOnUnfocus;
  }

  toggleDarkMode() {
    // @ts-ignore
    this.$vuetify.theme.dark = !this.$vuetify.theme.dark;
    localStorage.setItem(
      "pm_darkMode",
      // @ts-ignore
      this.$vuetify.theme.dark ? "true" : "false"
    );
  }
}
</script><|MERGE_RESOLUTION|>--- conflicted
+++ resolved
@@ -120,11 +120,7 @@
   }
 })
 export default class About extends Vue {
-<<<<<<< HEAD
   version = "0.22";
-=======
-  version = "0.21";
->>>>>>> 42b0d82b
 
   set fillActorCards(val: boolean) {
     localStorage.setItem("pm_fillActorCards", val.toString());
