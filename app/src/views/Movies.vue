<template>
<<<<<<< HEAD
  <v-container fluid>
    <v-navigation-drawer v-model="drawer" :permanent="$vuetify.breakpoint.mdAndUp" clipped app>
=======
  <div>
    <v-navigation-drawer style="z-index: 14" v-model="drawer" :permanent="$vuetify.breakpoint.mdAndUp" clipped app>
>>>>>>> 1c568403
      <v-container>
        <!-- <v-checkbox v-model="useDVDCoverRatio" label="Use DVD Cover ratio"></v-checkbox> -->
        <v-text-field clearable color="accent" v-model="query" label="Search query"></v-text-field>

        <v-subheader>Labels</v-subheader>
        <v-chip-group
          active-class="accent--text"
          :items="allLabels"
          column
          v-model="selectedLabels"
          multiple
        >
          <div style="max-height:40vh; overflow-y:scroll">
            <v-chip label small v-for="label in allLabels" :key="label._id">{{ label.name }}</v-chip>
          </div>
        </v-chip-group>
        <v-select
          hide-details
          color="accent"
          item-text="text"
          item-value="value"
          v-model="sortBy"
          placeholder="Sort by..."
          :items="sortByItems"
        ></v-select>
        <v-select
          :disabled="sortBy == 'relevance'"
          hide-details
          color="accent"
          item-text="text"
          item-value="value"
          v-model="sortDir"
          placeholder="Sort direction"
          :items="sortDirItems"
        ></v-select>
        <v-checkbox hide-details v-model="favoritesOnly" label="Show favorites only"></v-checkbox>
        <v-checkbox hide-details v-model="bookmarksOnly" label="Show bookmarks only"></v-checkbox>

        <v-rating
          half-increments
          @input="ratingFilter = $event * 2"
          :value="ratingFilter / 2"
          class="pb-0 pa-2"
          background-color="grey"
          color="amber"
          dense
          hide-details
        ></v-rating>
        <div class="pl-3 mt-1 med--text caption hover" @click="ratingFilter = 0">Reset rating filter</div>
      </v-container>
    </v-navigation-drawer>

    <div v-if="!fetchLoader">
      <div class="d-flex align-center">
        <h1 class="font-weight-light mr-3">Movies</h1>
        <v-btn class="mr-3" @click="openCreateDialog" icon>
          <v-icon>mdi-plus</v-icon>
        </v-btn>
        <v-btn @click="bulkImportDialog = true" icon>
          <v-icon>mdi-file-import</v-icon>
        </v-btn>
      </div>
      <v-row>
        <v-col
          class="pa-1"
          v-for="(movie, i) in movies"
          :key="movie._id"
          cols="6"
          sm="6"
          md="4"
          lg="3"
          xl="2"
        >
          <MovieCard :movie="movie" style="height: 100%" v-model="movies[i]" />
        </v-col>
      </v-row>
    </div>
    <div v-else class="text-center">
      <p>Loading...</p>
      <v-progress-circular indeterminate></v-progress-circular>
    </div>

    <v-dialog scrollable v-model="createMovieDialog" max-width="400px">
      <v-card :loading="addMovieLoader">
        <v-card-title>Add new movie</v-card-title>
        <v-card-text style="max-height: 90vh">
          <v-form v-model="validCreation">
            <v-text-field
              :rules="movieNameRules"
              color="accent"
              v-model="createMovieName"
              placeholder="Name"
            />
            <SceneSelector :multiple="true" class="mb-2" v-model="createMovieScenes" />
          </v-form>
        </v-card-text>
        <v-divider></v-divider>
        <v-card-actions>
          <v-spacer></v-spacer>
          <v-btn
            text
            class="text-none"
            :disabled="!validCreation"
            color="accent"
            @click="addMovie"
          >Add</v-btn>
        </v-card-actions>
      </v-card>
    </v-dialog>

    <v-dialog :persistent="bulkLoader" scrollable v-model="bulkImportDialog" max-width="400px">
      <v-card :loading="bulkLoader">
        <v-card-title>Bulk import movie names</v-card-title>

        <v-card-text style="max-height: 400px">
          <v-textarea
            color="accent"
            v-model="moviesBulkText"
            auto-grow
            :rows="3"
            placeholder="Movie names"
            persistent-hint
            hint="1 movie name per line"
          ></v-textarea>
        </v-card-text>
        <v-divider></v-divider>

        <v-card-actions>
          <v-spacer></v-spacer>
          <v-btn
            @click="runBulkImport"
            text
            color="accent"
            class="text-none"
            :disabled="!moviesBulkImport.length"
          >Add {{ moviesBulkImport.length }} movies</v-btn>
        </v-card-actions>
      </v-card>
    </v-dialog>

    <infinite-loading :identifier="infiniteId" @infinite="infiniteHandler">
      <div slot="no-results">
        <v-icon large>mdi-close</v-icon>
        <div>Nothing found!</div>
      </div>

      <div slot="spinner">
        <v-progress-circular indeterminate></v-progress-circular>
        <div>Loading...</div>
      </div>

      <div slot="no-more">
        <v-icon large>mdi-emoticon-wink</v-icon>
        <div>That's all!</div>
      </div>
    </infinite-loading>
  </v-container>
</template>

<script lang="ts">
import { Component, Vue, Watch } from "vue-property-decorator";
import ApolloClient, { serverBase } from "../apollo";
import gql from "graphql-tag";
import sceneFragment from "../fragments/scene";
import actorFragment from "../fragments/actor";
import { contextModule } from "../store/context";
import InfiniteLoading from "vue-infinite-loading";
import SceneSelector from "../components/SceneSelector.vue";
import IScene from "../types/scene";
import IActor from "../types/actor";
import ILabel from "../types/label";
import MovieCard from "../components/MovieCard.vue";
import IMovie from "../types/movie";
import movieFragment from "../fragments/movie";

@Component({
  components: {
    InfiniteLoading,
    SceneSelector,
    MovieCard
  }
})
export default class MovieList extends Vue {
  movies = [] as IMovie[];
  fetchLoader = false;

  moviesBulkText = "" as string | null;
  bulkImportDialog = false;
  bulkLoader = false;

  async runBulkImport() {
    this.bulkLoader = true;

    try {
      for (const name of this.moviesBulkImport) {
        await this.createMovieWithName(name);
      }
      this.bulkImportDialog = false;
    } catch (error) {
      console.error(error);
    }

    this.moviesBulkText = "";
    this.bulkLoader = false;
  }

  get moviesBulkImport() {
    if (this.moviesBulkText)
      return this.moviesBulkText.split("\n").filter(Boolean);
    return [];
  }

  waiting = false;
  allLabels = [] as ILabel[];
  selectedLabels = [] as number[]; // TODO: try to retrieve from localStorage

  validCreation = false;
  createMovieDialog = false;
  createMovieName = "";
  createMovieScenes = [] as IScene[];
  addMovieLoader = false;

  movieNameRules = [v => (!!v && !!v.length) || "Invalid movie name"];

  query = localStorage.getItem("pm_movieQuery") || "";
  page = 0;

  sortDir = localStorage.getItem("pm_movieSortDir") || "desc";
  sortDirItems = [
    {
      text: "Ascending",
      value: "asc"
    },
    {
      text: "Descending",
      value: "desc"
    }
  ];

  sortBy = localStorage.getItem("pm_movieSortBy") || "relevance";
  sortByItems = [
    {
      text: "Relevance",
      value: "relevance"
    },
    {
      text: "A-Z",
      value: "alpha"
    },
    {
      text: "Added to collection",
      value: "addedOn"
    },
    {
      text: "Rating",
      value: "rating"
    },
    {
      text: "Duration",
      value: "duration"
    }
    /* TODO: amount of scenes */
  ];

  favoritesOnly = localStorage.getItem("pm_movieFavorite") == "true";
  bookmarksOnly = localStorage.getItem("pm_movieBookmark") == "true";
  ratingFilter = parseInt(localStorage.getItem("pm_movieRating") || "0");

  infiniteId = 0;
  resetTimeout = null as NodeJS.Timeout | null;

  /* useDVDCoverRatio = (() => {
    const fromLocalStorage = localStorage.getItem("pm_movieDVDRatio");
    if (fromLocalStorage) return fromLocalStorage == "true";
    return true;
  })(); */

  /* @Watch("useDVDCoverRatio")
  onRatioChange(newVal: boolean) {
    localStorage.setItem("pm_movieDVDRatio", "" + newVal);
  } */

  get drawer() {
    return contextModule.showFilters;
  }

  set drawer(val: boolean) {
    contextModule.toggleFilters(val);
  }

  openCreateDialog() {
    this.createMovieDialog = true;
  }

  createMovieWithName(name: string) {
    return new Promise((resolve, reject) => {
      ApolloClient.mutate({
        mutation: gql`
          mutation($name: String!) {
            addMovie(name: $name) {
              ...MovieFragment
              actors {
                ...ActorFragment
              }
              scenes {
                ...SceneFragment
                actors {
                  ...ActorFragment
                }
              }
            }
          }
          ${movieFragment}
          ${sceneFragment}
          ${actorFragment}
        `,
        variables: {
          name
        }
      })
        .then(res => {
          this.movies.unshift(res.data.addMovie);
          resolve(res.data.addMovie);
        })
        .catch(err => {
          reject(err);
        });
    });
  }

  addMovie() {
    this.addMovieLoader = true;
    ApolloClient.mutate({
      mutation: gql`
        mutation($name: String!, $scenes: [String!]) {
          addMovie(name: $name, scenes: $scenes) {
            ...MovieFragment
            actors {
              ...ActorFragment
            }
            scenes {
              ...SceneFragment
              actors {
                ...ActorFragment
              }
            }
          }
        }
        ${movieFragment}
        ${sceneFragment}
        ${actorFragment}
      `,
      variables: {
        name: this.createMovieName,
        scenes: this.createMovieScenes.map(a => a._id)
      }
    })
      .then(res => {
        this.movies.unshift(res.data.addMovie);
        this.createMovieDialog = false;
        this.createMovieName = "";
        this.createMovieScenes = [];
      })
      .catch(() => {})
      .finally(() => {
        this.addMovieLoader = false;
      });
  }

  favorite(id: any, favorite: boolean) {
    const index = this.movies.findIndex(sc => sc._id == id);

    if (index > -1) {
      const movie = this.movies[index];
      movie.favorite = favorite;
      Vue.set(this.movies, index, movie);
    }
  }

  bookmark(id: any, bookmark: boolean) {
    const index = this.movies.findIndex(sc => sc._id == id);

    if (index > -1) {
      const movie = this.movies[index];
      movie.bookmark = bookmark;
      Vue.set(this.movies, index, movie);
    }
  }

  movieLabels(movie: any) {
    return movie.labels.map(l => l.name).sort();
  }

  movieActorNames(movie: any) {
    return movie.actors.map(a => a.name).join(", ");
  }

  @Watch("ratingFilter", {})
  onRatingChange(newVal: number) {
    localStorage.setItem("pm_movieRating", newVal.toString());
    this.page = 0;
    this.movies = [];
    this.infiniteId++;
  }

  @Watch("favoritesOnly")
  onFavoriteChange(newVal: boolean) {
    localStorage.setItem("pm_movieFavorite", "" + newVal);
    this.page = 0;
    this.movies = [];
    this.infiniteId++;
  }

  @Watch("bookmarksOnly")
  onBookmarkChange(newVal: boolean) {
    localStorage.setItem("pm_movieBookmark", "" + newVal);
    this.page = 0;
    this.movies = [];
    this.infiniteId++;
  }

  @Watch("sortDir")
  onSortDirChange(newVal: string) {
    localStorage.setItem("pm_movieSortDir", newVal);
    this.page = 0;
    this.movies = [];
    this.infiniteId++;
  }

  @Watch("sortBy")
  onSortChange(newVal: string) {
    localStorage.setItem("pm_movieSortBy", newVal);
    this.page = 0;
    this.movies = [];
    this.infiniteId++;
  }

  @Watch("selectedLabels")
  onLabelChange() {
    this.page = 0;
    this.movies = [];
    this.infiniteId++;
  }

  @Watch("query")
  onQueryChange(newVal: string | null) {
    if (this.resetTimeout) {
      clearTimeout(this.resetTimeout);
    }

    localStorage.setItem("pm_movieQuery", newVal || "");

    this.waiting = true;
    this.page = 0;
    this.movies = [];

    this.resetTimeout = setTimeout(() => {
      this.waiting = false;
      this.infiniteId++;
    }, 500);
  }

  infiniteHandler($state) {
    this.fetchPage().then(items => {
      if (items.length) {
        this.page++;
        this.movies.push(...items);
        $state.loaded();
      } else {
        $state.complete();
      }
    });
  }

  async fetchPage() {
    try {
      let include = "";

      if (this.selectedLabels.length)
        include =
          "include:" +
          this.selectedLabels.map(i => this.allLabels[i]._id).join(",");

      const query = `query:'${this.query || ""}' ${include} page:${
        this.page
      } sortDir:${this.sortDir} sortBy:${this.sortBy} favorite:${
        this.favoritesOnly ? "true" : "false"
      } bookmark:${this.bookmarksOnly ? "true" : "false"} rating:${
        this.ratingFilter
      }`;

      const result = await ApolloClient.query({
        query: gql`
          query($query: String) {
            getMovies(query: $query) {
              ...MovieFragment
              actors {
                ...ActorFragment
              }
              scenes {
                ...SceneFragment
                actors {
                  ...ActorFragment
                }
              }
            }
          }
          ${movieFragment}
          ${sceneFragment}
          ${actorFragment}
        `,
        variables: {
          query
        }
      });

      return result.data.getMovies;
    } catch (err) {
      throw err;
    }
  }

  beforeMount() {
    ApolloClient.query({
      query: gql`
        {
          getLabels {
            _id
            name
            aliases
          }
        }
      `
    })
      .then(res => {
        this.allLabels = res.data.getLabels;
      })
      .catch(err => {
        console.error(err);
      });
    document.title = "Movies";
  }
}
</script><|MERGE_RESOLUTION|>--- conflicted
+++ resolved
@@ -1,11 +1,6 @@
 <template>
-<<<<<<< HEAD
-  <v-container fluid>
-    <v-navigation-drawer v-model="drawer" :permanent="$vuetify.breakpoint.mdAndUp" clipped app>
-=======
   <div>
     <v-navigation-drawer style="z-index: 14" v-model="drawer" :permanent="$vuetify.breakpoint.mdAndUp" clipped app>
->>>>>>> 1c568403
       <v-container>
         <!-- <v-checkbox v-model="useDVDCoverRatio" label="Use DVD Cover ratio"></v-checkbox> -->
         <v-text-field clearable color="accent" v-model="query" label="Search query"></v-text-field>
