--- conflicted
+++ resolved
@@ -372,7 +372,6 @@
   uploadDialog = false;
   isUploading = false;
 
-<<<<<<< HEAD
   editCustomFields = {} as any;
   hasUpdatedFields = false;
 
@@ -402,9 +401,8 @@
         console.error(err);
       });
   }
-=======
+  
   labelSearchQuery = "";
->>>>>>> 1c568403
 
   get aspectRatio() {
     return contextModule.actorAspectRatio;
