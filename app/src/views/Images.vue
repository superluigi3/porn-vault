--- conflicted
+++ resolved
@@ -4,10 +4,6 @@
     <v-banner app sticky>
       {{ selectedImages.length }} images selected
       <template v-slot:actions>
-<<<<<<< HEAD
-        <v-btn text @click="selectedImages = []" class="text-none">Deselect</v-btn>
-        <v-btn @click="deleteSelectedImagesDialog = true" text class="text-none" color="error"
-=======
         <v-btn v-if="selectedImages.length" text @click="selectedImages = []" class="text-none"
           >Deselect</v-btn
         >
@@ -24,7 +20,6 @@
           text
           class="text-none"
           color="error"
->>>>>>> 50f8c0e5
           >Delete</v-btn
         >
       </template>
@@ -228,7 +223,7 @@
 
 <script lang="ts">
 import { Component, Vue, Watch } from "vue-property-decorator";
-import ApolloClient, { serverBase } from "@/apollo";
+import ApolloClient from "@/apollo";
 import gql from "graphql-tag";
 import LabelSelector from "@/components/LabelSelector.vue";
 import InfiniteLoading from "vue-infinite-loading";
@@ -364,12 +359,6 @@
   lastSelectionImageId: string | null = null;
   deleteSelectedImagesDialog = false;
 
-<<<<<<< HEAD
-  selectImage(id: string) {
-    if (this.selectedImages.includes(id))
-      this.selectedImages = this.selectedImages.filter((i) => i != id);
-    else this.selectedImages.push(id);
-=======
   isImageSelected(id: string) {
     return !!this.selectedImages.find((selectedId) => id === selectedId);
   }
@@ -418,7 +407,6 @@
     } else if (!forceSelectionChange) {
       this.lightboxIndex = index;
     }
->>>>>>> 50f8c0e5
   }
 
   deleteSelection() {
@@ -529,24 +517,6 @@
 
   async fetchPage(page: number, take = 24, random?: boolean, seed?: string) {
     try {
-<<<<<<< HEAD
-      let include = "";
-      let exclude = "";
-
-      if (this.selectedLabels.include.length)
-        include = "include:" + this.selectedLabels.include.join(",");
-
-      if (this.selectedLabels.exclude.length)
-        exclude = "exclude:" + this.selectedLabels.exclude.join(",");
-
-      const query = `query:'${this.query || ""}' ${include} ${exclude} page:${
-        this.page - 1
-      } sortDir:${this.sortDir} take:${take} sortBy:${random ? "$shuffle" : this.sortBy} favorite:${
-        this.favoritesOnly ? "true" : "false"
-      } bookmark:${this.bookmarksOnly ? "true" : "false"} rating:${this.ratingFilter}`;
-
-=======
->>>>>>> 50f8c0e5
       const result = await ApolloClient.query({
         query: gql`
           query($query: ImageSearchQuery!, $seed: String) {
@@ -581,11 +551,6 @@
           ${actorFragment}
         `,
         variables: {
-<<<<<<< HEAD
-          query,
-          seed: seed || localStorage.getItem("pm_seed") || "default",
-        },
-=======
           query: {
             include: this.selectedLabels.include,
             exclude: this.selectedLabels.exclude,
@@ -598,9 +563,8 @@
             bookmark: this.bookmarksOnly,
             rating: this.ratingFilter,
           },
-          seed: seed || localStorage.getItem("pm_seed") || "default"
-        }
->>>>>>> 50f8c0e5
+          seed: seed || localStorage.getItem("pm_seed") || "default",
+        },
       });
 
       return result.data.getImages;
@@ -609,13 +573,6 @@
     }
   }
 
-<<<<<<< HEAD
-=======
-  imageLink(image: any) {
-    return `${serverBase}/image/${image._id}?password=${localStorage.getItem("password")}`;
-  }
-
->>>>>>> 50f8c0e5
   labelAliases(label: any) {
     return label.aliases.slice().sort().join(", ");
   }
@@ -624,11 +581,7 @@
     this.fetchLoader = true;
     this.selectedImages = [];
 
-<<<<<<< HEAD
-    this.fetchPage(page)
-=======
     return this.fetchPage(page)
->>>>>>> 50f8c0e5
       .then((result) => {
         this.fetchError = false;
         imageModule.setPagination({
