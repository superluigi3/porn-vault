<template>
  <v-container fluid>
    <BindTitle value="Images" />
    <v-banner app sticky>
      {{ selectedImages.length }} images selected
      <template v-slot:actions>
        <v-btn v-if="selectedImages.length" text @click="selectedImages = []" class="text-none"
          >Deselect</v-btn
        >
        <v-btn
          v-else-if="!selectedImages.length"
          text
          @click="selectedImages = images.map((im) => im._id)"
          class="text-none"
          >Select all</v-btn
        >
        <v-btn
          v-if="selectedImages.length"
          @click="deleteSelectedImagesDialog = true"
          text
          class="text-none"
          color="error"
          >Delete</v-btn
        >
      </template>
    </v-banner>

    <v-navigation-drawer v-if="showSidenav" style="z-index: 14" v-model="drawer" clipped app>
      <v-container>
        <v-btn
          :disabled="refreshed"
          class="text-none mb-2"
          block
          color="primary"
          text
          @click="resetPagination"
          >Refresh</v-btn
        >

        <v-text-field
          @keydown.enter="resetPagination"
          solo
          flat
          single-line
          hide-details
          clearable
          color="primary"
          v-model="query"
          label="Search query"
          class="mb-2"
        ></v-text-field>

        <div class="d-flex align-center">
          <v-btn
            :color="favoritesOnly ? 'red' : undefined"
            icon
            @click="favoritesOnly = !favoritesOnly"
          >
            <v-icon>{{ favoritesOnly ? "mdi-heart" : "mdi-heart-outline" }}</v-icon>
          </v-btn>

          <v-btn
            :color="bookmarksOnly ? 'primary' : undefined"
            icon
            @click="bookmarksOnly = !bookmarksOnly"
          >
            <v-icon>{{ bookmarksOnly ? "mdi-bookmark" : "mdi-bookmark-outline" }}</v-icon>
          </v-btn>

          <v-spacer></v-spacer>

          <Rating @input="ratingFilter = $event" :value="ratingFilter" />
        </div>

        <Divider icon="mdi-label">Labels</Divider>

        <LabelFilter
          @change="onSelectedLabelsChange"
          class="mt-0"
          v-model="selectedLabels"
          :items="allLabels"
        />

        <Divider icon="mdi-sort">Sort</Divider>

        <v-select
          solo
          flat
          single-line
          hide-details
          color="primary"
          item-text="text"
          item-value="value"
          v-model="sortBy"
          placeholder="Sort by..."
          :items="sortByItems"
          class="mt-0 pt-0 mb-2"
        ></v-select>
        <v-select
          solo
          flat
          single-line
          :disabled="sortBy == 'relevance' || sortBy == '$shuffle'"
          hide-details
          color="primary"
          item-text="text"
          item-value="value"
          v-model="sortDir"
          placeholder="Sort direction"
          :items="sortDirItems"
        ></v-select>

        <v-checkbox
          hide-details
          color="primary"
          v-model="largeThumbs"
          label="Large thumbnails"
        ></v-checkbox>
      </v-container>
    </v-navigation-drawer>

    <div class="text-center" v-if="fetchError">
      <div>There was an error</div>
      <v-btn class="mt-2" @click="loadPage(page)">Try again</v-btn>
    </div>
    <div v-else>
      <div class="mb-2 d-flex align-center">
        <div class="mr-3">
          <span class="display-1 font-weight-bold mr-2">{{ fetchLoader ? "-" : numResults }}</span>
          <span class="title font-weight-regular">images found</span>
        </div>
        <v-tooltip bottom>
          <template v-slot:activator="{ on }">
            <v-btn v-on="on" @click="openUploadDialog" icon>
              <v-icon>mdi-upload</v-icon>
            </v-btn>
          </template>
          <span>Upload image</span>
        </v-tooltip>
        <v-tooltip bottom>
          <template v-slot:activator="{ on }">
            <v-btn v-on="on" :disabled="sortBy != '$shuffle'" @click="rerollSeed" icon>
              <v-icon>mdi-dice-3-outline</v-icon>
            </v-btn>
          </template>
          <span>Reshuffle</span>
        </v-tooltip>
      </div>
      <v-row v-if="!fetchLoader && numResults">
        <v-col
          class="pa-0"
          v-for="(image, index) in images"
          :key="image._id"
          :cols="largeThumbs ? 12 : 6"
          :sm="largeThumbs ? 12 : 4"
          :md="largeThumbs ? 6 : 3"
          :lg="largeThumbs ? 6 : 3"
          :xl="largeThumbs ? 4 : 2"
        >
          <ImageCard
            :class="
              selectedImages.length && !selectedImages.includes(image._id) ? 'not-selected' : ''
            "
            width="100%"
            height="100%"
            @click="onImageClick(image, index, $event, false)"
            :image="image"
            :contain="true"
          >
            <template v-slot:action>
              <v-checkbox
                color="primary"
                :input-value="selectedImages.includes(image._id)"
                readonly
                @click.native.stop="onImageClick(image, index, $event, true)"
                class="mt-0"
                hide-details
                :contain="true"
              ></v-checkbox>
            </template>
          </ImageCard>
        </v-col>
      </v-row>
      <NoResults v-else-if="!fetchLoader && !numResults" />
      <Loading v-else />
    </div>
    <div class="mt-3" v-if="numResults && numPages > 1">
      <v-pagination
        @input="loadPage"
        v-model="page"
        :total-visible="7"
        :disabled="fetchLoader"
        :length="numPages"
      ></v-pagination>
    </div>

    <v-dialog :persistent="isUploading" scrollable v-model="uploadDialog" max-width="400px">
      <ImageUploader @update-state="isUploading = $event" @uploaded="addNewItem" />
    </v-dialog>

    <v-dialog v-model="deleteSelectedImagesDialog" max-width="400px">
      <v-card>
        <v-card-title>Really delete {{ selectedImages.length }} images?</v-card-title>
        <v-card-text></v-card-text>
        <v-card-actions>
          <v-spacer></v-spacer>
          <v-btn class="text-none" color="error" text @click="deleteSelection">Delete</v-btn>
        </v-card-actions>
      </v-card>
    </v-dialog>

    <transition name="fade">
      <Lightbox
        @update="updateImage"
        @delete="removeImage"
        :items="images"
        :index="lightboxIndex"
        @index="lightboxIndex = $event"
      />
    </transition>
  </v-container>
</template>

<script lang="ts">
import { Component, Vue, Watch } from "vue-property-decorator";
import ApolloClient, { serverBase } from "@/apollo";
import gql from "graphql-tag";
import LabelSelector from "@/components/LabelSelector.vue";
import InfiniteLoading from "vue-infinite-loading";
import { contextModule } from "@/store/context";
import ImageCard from "@/components/ImageCard.vue";
import Lightbox from "@/components/Lightbox.vue";
import actorFragment from "@/fragments/actor";
import imageFragment from "@/fragments/image";
import ImageUploader from "@/components/ImageUploader.vue";
import IImage from "@/types/image";
import ILabel from "@/types/label";
import DrawerMixin from "@/mixins/drawer";
import { mixins } from "vue-class-component";
import { imageModule } from "@/store/image";

@Component({
  components: {
    LabelSelector,
    InfiniteLoading,
    ImageCard,
    Lightbox,
    ImageUploader,
  },
})
export default class ImageList extends mixins(DrawerMixin) {
  addNewItem(image: IImage) {
    this.images.unshift(image);
  }

  get showSidenav() {
    return contextModule.showSidenav;
  }

  rerollSeed() {
    const seed = Math.random().toString(36);
    localStorage.setItem("pm_seed", seed);
    if (this.sortBy === "$shuffle") this.loadPage(this.page);
    return seed;
  }

  images = [] as IImage[];

  fetchLoader = false;
  fetchError = false;
  fetchingRandom = false;

  lightboxIndex = null as number | null;

  tryReadLabelsFromLocalStorage(key: string) {
    return (localStorage.getItem(key) || "").split(",").filter(Boolean) as string[];
  }

  allLabels = [] as ILabel[];
  selectedLabels = {
    include: this.tryReadLabelsFromLocalStorage("pm_imageInclude"),
    exclude: this.tryReadLabelsFromLocalStorage("pm_imageExclude"),
  };

  onSelectedLabelsChange(val: any) {
    localStorage.setItem("pm_imageInclude", val.include.join(","));
    localStorage.setItem("pm_imageExclude", val.exclude.join(","));
    this.refreshed = false;
  }

  largeThumbs = localStorage.getItem("pm_imageLargeThumbs") == "true" || false;

  query = localStorage.getItem("pm_imageQuery") || "";

  set page(page: number) {
    imageModule.setPage(page);
  }

  get page() {
    return imageModule.page;
  }

  get numResults() {
    return imageModule.numResults;
  }

  get numPages() {
    return imageModule.numPages;
  }

  sortDir = localStorage.getItem("pm_imageSortDir") || "desc";
  sortDirItems = [
    {
      text: "Ascending",
      value: "asc",
    },
    {
      text: "Descending",
      value: "desc",
    },
  ];

  sortBy = localStorage.getItem("pm_imageSortBy") || "relevance";
  sortByItems = [
    {
      text: "Relevance",
      value: "relevance",
    },
    {
      text: "A-Z",
      value: "name",
    },
    {
      text: "Added to collection",
      value: "addedOn",
    },
    {
      text: "Rating",
      value: "rating",
    },
    {
      text: "Bookmarked",
      value: "bookmark",
    },
    {
      text: "Random",
      value: "$shuffle",
    },
  ];

  favoritesOnly = localStorage.getItem("pm_imageFavorite") == "true";
  bookmarksOnly = localStorage.getItem("pm_imageBookmark") == "true";
  ratingFilter = parseInt(localStorage.getItem("pm_imageRating") || "0");

  uploadDialog = false;
  isUploading = false;

  selectedImages = [] as string[];
  lastSelectionImageId: string | null = null;
  deleteSelectedImagesDialog = false;

  isImageSelected(id: string) {
    return !!this.selectedImages.find((selectedId) => id === selectedId);
  }

  selectImage(id: string, add: boolean) {
    this.lastSelectionImageId = id;
    if (add && !this.isImageSelected(id)) {
      this.selectedImages.push(id);
    } else {
      this.selectedImages = this.selectedImages.filter((i) => i != id);
    }
  }

  /**
   * @param image - the clicked image
   * @param index - the index of the image in the array
   * @param event - the mouse click event
   * @param forceSelectionChange - whether to force a selection change, instead of opening the image
   */
  onImageClick(image: IImage, index: number, event: MouseEvent, forceSelectionChange = true) {
    // Use the last selected image or the current one, to allow toggling
    // even when no previous selection
    let lastSelectionImageIndex =
      this.lastSelectionImageId !== null
        ? this.images.findIndex((im) => im._id === this.lastSelectionImageId)
        : index;
    lastSelectionImageIndex = lastSelectionImageIndex === -1 ? index : lastSelectionImageIndex;

    if (event.shiftKey) {
      // Next state is opposite of the clicked image state
      const nextSelectionState = !this.isImageSelected(image._id);

      // Use >= to include the currently clicked image, so it can be toggled
      // if necessary
      if (index >= lastSelectionImageIndex) {
        for (let i = lastSelectionImageIndex + 1; i <= index; i++) {
          this.selectImage(this.images[i]._id, nextSelectionState);
        }
      } else if (index < lastSelectionImageIndex) {
        for (let i = lastSelectionImageIndex; i >= index; i--) {
          this.selectImage(this.images[i]._id, nextSelectionState);
        }
      }
    } else if (forceSelectionChange || event.ctrlKey) {
      this.selectImage(image._id, !this.isImageSelected(image._id));
    } else if (!forceSelectionChange) {
      this.lightboxIndex = index;
    }
  }

  deleteSelection() {
    ApolloClient.mutate({
      mutation: gql`
        mutation($ids: [String!]!) {
          removeImages(ids: $ids)
        }
      `,
      variables: {
        ids: this.selectedImages,
      },
    })
      .then((res) => {
        for (const id of this.selectedImages) {
          this.images = this.images.filter((img) => img._id != id);
        }
        this.selectedImages = [];
        this.deleteSelectedImagesDialog = false;
      })
      .catch((err) => {
        console.error(err);
      })
      .finally(() => {});
  }

  removeImage(index: number) {
    ApolloClient.mutate({
      mutation: gql`
        mutation($ids: [String!]!) {
          removeImages(ids: $ids)
        }
      `,
      variables: {
        ids: [this.images[index]._id],
      },
    })
      .then((res) => {
        this.images.splice(index, 1);
        this.lightboxIndex = null;
      })
      .catch((err) => {
        console.error(err);
      })
      .finally(() => {});
  }

  updateImage({ index, key, value }: { index: number; key: string; value: any }) {
    const images = this.images[index];
    images[key] = value;
    Vue.set(this.images, index, images);
  }

  openUploadDialog() {
    this.uploadDialog = true;
  }

  refreshed = true;

  resetPagination() {
    imageModule.resetPagination();
    this.refreshed = true;
    this.loadPage(this.page).catch(() => {
      this.refreshed = false;
    });
  }

  @Watch("ratingFilter", {})
  onRatingChange(newVal: number) {
    localStorage.setItem("pm_imageRating", newVal.toString());
    this.refreshed = false;
  }

  @Watch("favoritesOnly")
  onFavoriteChange(newVal: boolean) {
    localStorage.setItem("pm_imageFavorite", "" + newVal);
    this.refreshed = false;
  }

  @Watch("bookmarksOnly")
  onBookmarkChange(newVal: boolean) {
    localStorage.setItem("pm_imageBookmark", "" + newVal);
    this.refreshed = false;
  }

  @Watch("sortDir")
  onSortDirChange(newVal: string) {
    localStorage.setItem("pm_imageSortDir", newVal);
    this.refreshed = false;
  }

  @Watch("sortBy")
  onSortChange(newVal: string) {
    localStorage.setItem("pm_imageSortBy", newVal);
    this.refreshed = false;
  }

  @Watch("selectedLabels")
  onLabelChange() {
    this.refreshed = false;
  }

  @Watch("query")
  onQueryChange(newVal: string | null) {
    localStorage.setItem("pm_imageQuery", newVal || "");
    this.refreshed = false;
  }

  async fetchPage(page: number, take = 24, random?: boolean, seed?: string) {
    try {
<<<<<<< HEAD
=======
      let include = "";
      let exclude = "";

      if (this.selectedLabels.include.length)
        include = "include:" + this.selectedLabels.include.join(",");

      if (this.selectedLabels.exclude.length)
        exclude = "exclude:" + this.selectedLabels.exclude.join(",");

      const query = `query:'${this.query || ""}' ${include} ${exclude} page:${
        this.page - 1
      } sortDir:${this.sortDir} take:${take} sortBy:${random ? "$shuffle" : this.sortBy} favorite:${
        this.favoritesOnly ? "true" : "false"
      } bookmark:${this.bookmarksOnly ? "true" : "false"} rating:${this.ratingFilter}`;

>>>>>>> 979f50a3
      const result = await ApolloClient.query({
        query: gql`
          query($query: IImageSearchQuery!, $seed: String) {
            getImages(query: $query, seed: $seed) {
              numItems
              numPages
              items {
                ...ImageFragment
                labels {
                  _id
                  name
                }
                studio {
                  _id
                  name
                }
                actors {
                  ...ActorFragment
                  avatar {
                    _id
                    color
                  }
                }
                scene {
                  _id
                  name
                }
              }
            }
          }
          ${imageFragment}
          ${actorFragment}
        `,
        variables: {
<<<<<<< HEAD
          query: {
            include: this.selectedLabels.include,
            exclude: this.selectedLabels.exclude,
            query: this.query || "",
            take,
            page: page - 1,
sortDir: this.sortDir,
            sortBy: random ? "$shuffle" : this.sortBy,
            favorite: this.favoritesOnly,
            bookmark: this.bookmarksOnly,
            rating: this.ratingFilter,
          },
          seed: seed || localStorage.getItem("pm_seed") || "default"
        }
=======
          query,
          seed: seed || localStorage.getItem("pm_seed") || "default",
        },
>>>>>>> 979f50a3
      });

      return result.data.getImages;
    } catch (err) {
      throw err;
    }
  }

  imageLink(image: any) {
    return `${serverBase}/image/${image._id}?password=${localStorage.getItem("password")}`;
  }

  labelAliases(label: any) {
    return label.aliases.slice().sort().join(", ");
  }

  loadPage(page: number) {
    this.fetchLoader = true;
    this.selectedImages = [];

    return this.fetchPage(page)
      .then((result) => {
        this.fetchError = false;
        imageModule.setPagination({
          numResults: result.numItems,
          numPages: result.numPages,
        });
        this.images = result.items;
      })
      .catch((err) => {
        console.error(err);
        this.fetchError = true;
      })
      .finally(() => {
        this.fetchLoader = false;
      });
  }

  refreshPage() {
    this.loadPage(imageModule.page);
  }

  mounted() {
    if (!this.images.length) this.refreshPage();
  }

  beforeMount() {
    ApolloClient.query({
      query: gql`
        {
          getLabels(type: "image") {
            _id
            name
          }
        }
      `,
    })
      .then((res) => {
        this.allLabels = res.data.getLabels;
        if (!this.allLabels.length) {
          this.selectedLabels.include = [];
          this.selectedLabels.exclude = [];
        }
      })
      .catch((err) => {
        console.error(err);
      });
  }
}
</script>

<style lang="scss">
.not-selected {
  transition: all 0.15s ease-in-out;
  filter: brightness(0.6);
}
</style><|MERGE_RESOLUTION|>--- conflicted
+++ resolved
@@ -517,24 +517,6 @@
 
   async fetchPage(page: number, take = 24, random?: boolean, seed?: string) {
     try {
-<<<<<<< HEAD
-=======
-      let include = "";
-      let exclude = "";
-
-      if (this.selectedLabels.include.length)
-        include = "include:" + this.selectedLabels.include.join(",");
-
-      if (this.selectedLabels.exclude.length)
-        exclude = "exclude:" + this.selectedLabels.exclude.join(",");
-
-      const query = `query:'${this.query || ""}' ${include} ${exclude} page:${
-        this.page - 1
-      } sortDir:${this.sortDir} take:${take} sortBy:${random ? "$shuffle" : this.sortBy} favorite:${
-        this.favoritesOnly ? "true" : "false"
-      } bookmark:${this.bookmarksOnly ? "true" : "false"} rating:${this.ratingFilter}`;
-
->>>>>>> 979f50a3
       const result = await ApolloClient.query({
         query: gql`
           query($query: IImageSearchQuery!, $seed: String) {
@@ -569,14 +551,13 @@
           ${actorFragment}
         `,
         variables: {
-<<<<<<< HEAD
           query: {
             include: this.selectedLabels.include,
             exclude: this.selectedLabels.exclude,
             query: this.query || "",
             take,
             page: page - 1,
-sortDir: this.sortDir,
+            sortDir: this.sortDir,
             sortBy: random ? "$shuffle" : this.sortBy,
             favorite: this.favoritesOnly,
             bookmark: this.bookmarksOnly,
@@ -584,11 +565,6 @@
           },
           seed: seed || localStorage.getItem("pm_seed") || "default"
         }
-=======
-          query,
-          seed: seed || localStorage.getItem("pm_seed") || "default",
-        },
->>>>>>> 979f50a3
       });
 
       return result.data.getImages;
