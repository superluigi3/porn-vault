<template>
  <v-container fluid>
    <BindTitle value="Images" />
    <v-banner app sticky>
      {{ selectedImages.length }} images selected
      <template v-slot:actions>
<<<<<<< HEAD
        <v-btn text @click="selectedImages = []" class="text-none">Deselect</v-btn>
        <v-btn @click="deleteSelectedImagesDialog = true" text class="text-none" color="error"
=======
        <v-btn v-if="selectedImages.length" text @click="selectedImages = []" class="text-none"
          >Deselect</v-btn
        >
        <v-btn
          v-else-if="!selectedImages.length"
          text
          @click="selectedImages = images.map((im) => im._id)"
          class="text-none"
          >Select all</v-btn
        >
        <v-btn
          v-if="selectedImages.length"
          @click="deleteSelectedImagesDialog = true"
          text
          class="text-none"
          color="error"
>>>>>>> 775b57ac
          >Delete</v-btn
        >
      </template>
    </v-banner>

    <v-navigation-drawer v-if="showSidenav" style="z-index: 14" v-model="drawer" clipped app>
      <v-container>
        <v-btn
          :disabled="refreshed"
          class="text-none mb-2"
          block
          color="primary"
          text
          @click="resetPagination"
          >Refresh</v-btn
        >

        <v-text-field
          @keydown.enter="resetPagination"
          solo
          flat
          single-line
          hide-details
          clearable
          color="primary"
          v-model="query"
          label="Search query"
          class="mb-2"
        ></v-text-field>

        <div class="d-flex align-center">
          <v-btn
            :color="favoritesOnly ? 'red' : undefined"
            icon
            @click="favoritesOnly = !favoritesOnly"
          >
            <v-icon>{{ favoritesOnly ? "mdi-heart" : "mdi-heart-outline" }}</v-icon>
          </v-btn>

          <v-btn
            :color="bookmarksOnly ? 'primary' : undefined"
            icon
            @click="bookmarksOnly = !bookmarksOnly"
          >
            <v-icon>{{ bookmarksOnly ? "mdi-bookmark" : "mdi-bookmark-outline" }}</v-icon>
          </v-btn>

          <v-spacer></v-spacer>

          <Rating @input="ratingFilter = $event" :value="ratingFilter" />
        </div>

        <Divider icon="mdi-label">Labels</Divider>

        <LabelFilter
          @change="onSelectedLabelsChange"
          class="mt-0"
          v-model="selectedLabels"
          :items="allLabels"
        />

        <Divider icon="mdi-sort">Sort</Divider>

        <v-select
          solo
          flat
          single-line
          hide-details
          color="primary"
          item-text="text"
          item-value="value"
          v-model="sortBy"
          placeholder="Sort by..."
          :items="sortByItems"
          class="mt-0 pt-0 mb-2"
        ></v-select>
        <v-select
          solo
          flat
          single-line
          :disabled="sortBy == 'relevance' || sortBy == '$shuffle'"
          hide-details
          color="primary"
          item-text="text"
          item-value="value"
          v-model="sortDir"
          placeholder="Sort direction"
          :items="sortDirItems"
        ></v-select>

        <v-checkbox
          hide-details
          color="primary"
          v-model="largeThumbs"
          label="Large thumbnails"
        ></v-checkbox>
      </v-container>
    </v-navigation-drawer>

    <div class="text-center" v-if="fetchError">
      <div>There was an error</div>
      <v-btn class="mt-2" @click="loadPage(page)">Try again</v-btn>
    </div>
    <div v-else>
      <div class="mb-2 d-flex align-center">
        <div class="mr-3">
          <span class="display-1 font-weight-bold mr-2">{{ fetchLoader ? "-" : numResults }}</span>
          <span class="title font-weight-regular">images found</span>
        </div>
        <v-tooltip bottom>
          <template v-slot:activator="{ on }">
            <v-btn v-on="on" @click="openUploadDialog" icon>
              <v-icon>mdi-upload</v-icon>
            </v-btn>
          </template>
          <span>Upload image</span>
        </v-tooltip>
        <v-tooltip bottom>
          <template v-slot:activator="{ on }">
            <v-btn v-on="on" :disabled="sortBy != '$shuffle'" @click="rerollSeed" icon>
              <v-icon>mdi-dice-3-outline</v-icon>
            </v-btn>
          </template>
          <span>Reshuffle</span>
        </v-tooltip>
      </div>
      <v-row v-if="!fetchLoader && numResults">
        <v-col
          class="pa-0"
          v-for="(image, index) in images"
          :key="image._id"
          :cols="largeThumbs ? 12 : 6"
          :sm="largeThumbs ? 12 : 4"
          :md="largeThumbs ? 6 : 3"
          :lg="largeThumbs ? 6 : 3"
          :xl="largeThumbs ? 4 : 2"
        >
          <ImageCard
            :class="
              selectedImages.length && !selectedImages.includes(image._id) ? 'not-selected' : ''
            "
            width="100%"
            height="100%"
            @click="onImageClick(image, index, $event, false)"
            :image="image"
            :contain="true"
          >
            <template v-slot:action>
              <v-checkbox
                color="primary"
                :input-value="selectedImages.includes(image._id)"
                readonly
                @click.native.stop="onImageClick(image, index, $event, true)"
                class="mt-0"
                hide-details
                :contain="true"
              ></v-checkbox>
            </template>
          </ImageCard>
        </v-col>
      </v-row>
      <NoResults v-else-if="!fetchLoader && !numResults" />
      <Loading v-else />
    </div>
    <div class="mt-3" v-if="numResults && numPages > 1">
      <v-pagination
        @input="loadPage"
        v-model="page"
        :total-visible="7"
        :disabled="fetchLoader"
        :length="numPages"
      ></v-pagination>
    </div>

    <v-dialog :persistent="isUploading" scrollable v-model="uploadDialog" max-width="400px">
      <ImageUploader @update-state="isUploading = $event" @uploaded="addNewItem" />
    </v-dialog>

    <v-dialog v-model="deleteSelectedImagesDialog" max-width="400px">
      <v-card>
        <v-card-title>Really delete {{ selectedImages.length }} images?</v-card-title>
        <v-card-text></v-card-text>
        <v-card-actions>
          <v-spacer></v-spacer>
          <v-btn class="text-none" color="error" text @click="deleteSelection">Delete</v-btn>
        </v-card-actions>
      </v-card>
    </v-dialog>

    <transition name="fade">
      <Lightbox
        @update="updateImage"
        @delete="removeImage"
        :items="images"
        :index="lightboxIndex"
        @index="lightboxIndex = $event"
      />
    </transition>
  </v-container>
</template>

<script lang="ts">
import { Component, Vue, Watch } from "vue-property-decorator";
import ApolloClient, { serverBase } from "@/apollo";
import gql from "graphql-tag";
import LabelSelector from "@/components/LabelSelector.vue";
import InfiniteLoading from "vue-infinite-loading";
import { contextModule } from "@/store/context";
import ImageCard from "@/components/ImageCard.vue";
import Lightbox from "@/components/Lightbox.vue";
import actorFragment from "@/fragments/actor";
import imageFragment from "@/fragments/image";
import ImageUploader from "@/components/ImageUploader.vue";
import IImage from "@/types/image";
import ILabel from "@/types/label";
import DrawerMixin from "@/mixins/drawer";
import { mixins } from "vue-class-component";
import { imageModule } from "@/store/image";

@Component({
  components: {
    LabelSelector,
    InfiniteLoading,
    ImageCard,
    Lightbox,
    ImageUploader,
  },
})
export default class ImageList extends mixins(DrawerMixin) {
  addNewItem(image: IImage) {
    this.images.unshift(image);
  }

  get showSidenav() {
    return contextModule.showSidenav;
  }

  rerollSeed() {
    const seed = Math.random().toString(36);
    localStorage.setItem("pm_seed", seed);
    if (this.sortBy === "$shuffle") this.loadPage(this.page);
    return seed;
  }

  images = [] as IImage[];

  fetchLoader = false;
  fetchError = false;
  fetchingRandom = false;

  lightboxIndex = null as number | null;

  tryReadLabelsFromLocalStorage(key: string) {
    return (localStorage.getItem(key) || "").split(",").filter(Boolean) as string[];
  }

  allLabels = [] as ILabel[];
  selectedLabels = {
    include: this.tryReadLabelsFromLocalStorage("pm_imageInclude"),
    exclude: this.tryReadLabelsFromLocalStorage("pm_imageExclude"),
  };

  onSelectedLabelsChange(val: any) {
    localStorage.setItem("pm_imageInclude", val.include.join(","));
    localStorage.setItem("pm_imageExclude", val.exclude.join(","));
    this.refreshed = false;
  }

  largeThumbs = localStorage.getItem("pm_imageLargeThumbs") == "true" || false;

  query = localStorage.getItem("pm_imageQuery") || "";

  set page(page: number) {
    imageModule.setPage(page);
  }

  get page() {
    return imageModule.page;
  }

  get numResults() {
    return imageModule.numResults;
  }

  get numPages() {
    return imageModule.numPages;
  }

  sortDir = localStorage.getItem("pm_imageSortDir") || "desc";
  sortDirItems = [
    {
      text: "Ascending",
      value: "asc",
    },
    {
      text: "Descending",
      value: "desc",
    },
  ];

  sortBy = localStorage.getItem("pm_imageSortBy") || "relevance";
  sortByItems = [
    {
      text: "Relevance",
      value: "relevance",
    },
    {
      text: "A-Z",
      value: "name",
    },
    {
      text: "Added to collection",
      value: "addedOn",
    },
    {
      text: "Rating",
      value: "rating",
    },
    {
      text: "Bookmarked",
      value: "bookmark",
    },
    {
      text: "Random",
      value: "$shuffle",
    },
  ];

  favoritesOnly = localStorage.getItem("pm_imageFavorite") == "true";
  bookmarksOnly = localStorage.getItem("pm_imageBookmark") == "true";
  ratingFilter = parseInt(localStorage.getItem("pm_imageRating") || "0");

  uploadDialog = false;
  isUploading = false;

  selectedImages = [] as string[];
  lastSelectionImageId: string | null = null;
  deleteSelectedImagesDialog = false;

<<<<<<< HEAD
  selectImage(id: string) {
    if (this.selectedImages.includes(id))
      this.selectedImages = this.selectedImages.filter((i) => i != id);
    else this.selectedImages.push(id);
=======
  isImageSelected(id: string) {
    return !!this.selectedImages.find((selectedId) => id === selectedId);
  }

  selectImage(id: string, add: boolean) {
    this.lastSelectionImageId = id;
    if (add && !this.isImageSelected(id)) {
      this.selectedImages.push(id);
    } else {
      this.selectedImages = this.selectedImages.filter((i) => i != id);
    }
  }

  /**
   * @param image - the clicked image
   * @param index - the index of the image in the array
   * @param event - the mouse click event
   * @param forceSelectionChange - whether to force a selection change, instead of opening the image
   */
  onImageClick(image: IImage, index: number, event: MouseEvent, forceSelectionChange = true) {
    // Use the last selected image or the current one, to allow toggling
    // even when no previous selection
    let lastSelectionImageIndex =
      this.lastSelectionImageId !== null
        ? this.images.findIndex((im) => im._id === this.lastSelectionImageId)
        : index;
    lastSelectionImageIndex = lastSelectionImageIndex === -1 ? index : lastSelectionImageIndex;

    if (event.shiftKey) {
      // Next state is opposite of the clicked image state
      const nextSelectionState = !this.isImageSelected(image._id);

      // Use >= to include the currently clicked image, so it can be toggled
      // if necessary
      if (index >= lastSelectionImageIndex) {
        for (let i = lastSelectionImageIndex + 1; i <= index; i++) {
          this.selectImage(this.images[i]._id, nextSelectionState);
        }
      } else if (index < lastSelectionImageIndex) {
        for (let i = lastSelectionImageIndex; i >= index; i--) {
          this.selectImage(this.images[i]._id, nextSelectionState);
        }
      }
    } else if (forceSelectionChange || event.ctrlKey) {
      this.selectImage(image._id, !this.isImageSelected(image._id));
    } else if (!forceSelectionChange) {
      this.lightboxIndex = index;
    }
>>>>>>> 775b57ac
  }

  deleteSelection() {
    ApolloClient.mutate({
      mutation: gql`
        mutation($ids: [String!]!) {
          removeImages(ids: $ids)
        }
      `,
      variables: {
        ids: this.selectedImages,
      },
    })
      .then((res) => {
        for (const id of this.selectedImages) {
          this.images = this.images.filter((img) => img._id != id);
        }
        this.selectedImages = [];
        this.deleteSelectedImagesDialog = false;
      })
      .catch((err) => {
        console.error(err);
      })
      .finally(() => {});
  }

  removeImage(index: number) {
    ApolloClient.mutate({
      mutation: gql`
        mutation($ids: [String!]!) {
          removeImages(ids: $ids)
        }
      `,
      variables: {
        ids: [this.images[index]._id],
      },
    })
      .then((res) => {
        this.images.splice(index, 1);
        this.lightboxIndex = null;
      })
      .catch((err) => {
        console.error(err);
      })
      .finally(() => {});
  }

  updateImage({ index, key, value }: { index: number; key: string; value: any }) {
    const images = this.images[index];
    images[key] = value;
    Vue.set(this.images, index, images);
  }

  openUploadDialog() {
    this.uploadDialog = true;
  }

  refreshed = true;

  resetPagination() {
    imageModule.resetPagination();
    this.refreshed = true;
    this.loadPage(this.page).catch(() => {
      this.refreshed = false;
    });
  }

  @Watch("ratingFilter", {})
  onRatingChange(newVal: number) {
    localStorage.setItem("pm_imageRating", newVal.toString());
    this.refreshed = false;
  }

  @Watch("favoritesOnly")
  onFavoriteChange(newVal: boolean) {
    localStorage.setItem("pm_imageFavorite", "" + newVal);
    this.refreshed = false;
  }

  @Watch("bookmarksOnly")
  onBookmarkChange(newVal: boolean) {
    localStorage.setItem("pm_imageBookmark", "" + newVal);
    this.refreshed = false;
  }

  @Watch("sortDir")
  onSortDirChange(newVal: string) {
    localStorage.setItem("pm_imageSortDir", newVal);
    this.refreshed = false;
  }

  @Watch("sortBy")
  onSortChange(newVal: string) {
    localStorage.setItem("pm_imageSortBy", newVal);
    this.refreshed = false;
  }

  @Watch("selectedLabels")
  onLabelChange() {
    this.refreshed = false;
  }

  @Watch("query")
  onQueryChange(newVal: string | null) {
    localStorage.setItem("pm_imageQuery", newVal || "");
    this.refreshed = false;
  }

  async fetchPage(page: number, take = 24, random?: boolean, seed?: string) {
    try {
      let include = "";
      let exclude = "";

      if (this.selectedLabels.include.length)
        include = "include:" + this.selectedLabels.include.join(",");

      if (this.selectedLabels.exclude.length)
        exclude = "exclude:" + this.selectedLabels.exclude.join(",");

      const query = `query:'${this.query || ""}' ${include} ${exclude} page:${
        this.page - 1
      } sortDir:${this.sortDir} take:${take} sortBy:${random ? "$shuffle" : this.sortBy} favorite:${
        this.favoritesOnly ? "true" : "false"
      } bookmark:${this.bookmarksOnly ? "true" : "false"} rating:${this.ratingFilter}`;

      const result = await ApolloClient.query({
        query: gql`
          query($query: String, $seed: String) {
            getImages(query: $query, seed: $seed) {
              numItems
              numPages
              items {
                ...ImageFragment
                labels {
                  _id
                  name
                }
                studio {
                  _id
                  name
                }
                actors {
                  ...ActorFragment
                  avatar {
                    _id
                    color
                  }
                }
                scene {
                  _id
                  name
                }
              }
            }
          }
          ${imageFragment}
          ${actorFragment}
        `,
        variables: {
          query,
          seed: seed || localStorage.getItem("pm_seed") || "default",
        },
      });

      return result.data.getImages;
    } catch (err) {
      throw err;
    }
  }

  imageLink(image: any) {
    return `${serverBase}/image/${image._id}?password=${localStorage.getItem("password")}`;
  }

  labelAliases(label: any) {
    return label.aliases.slice().sort().join(", ");
  }

  loadPage(page: number) {
    this.fetchLoader = true;
    this.selectedImages = [];

<<<<<<< HEAD
    return this.fetchPage(page)
=======
    this.fetchPage(page)
>>>>>>> 775b57ac
      .then((result) => {
        this.fetchError = false;
        imageModule.setPagination({
          numResults: result.numItems,
          numPages: result.numPages,
        });
        this.images = result.items;
      })
      .catch((err) => {
        console.error(err);
        this.fetchError = true;
      })
      .finally(() => {
        this.fetchLoader = false;
      });
  }

  refreshPage() {
    this.loadPage(imageModule.page);
  }

  mounted() {
    if (!this.images.length) this.refreshPage();
  }

  beforeMount() {
    ApolloClient.query({
      query: gql`
        {
          getLabels(type: "image") {
            _id
            name
          }
        }
      `,
    })
      .then((res) => {
        this.allLabels = res.data.getLabels;
        if (!this.allLabels.length) {
          this.selectedLabels.include = [];
          this.selectedLabels.exclude = [];
        }
      })
      .catch((err) => {
        console.error(err);
      });
  }
}
</script>

<style lang="scss">
.not-selected {
  transition: all 0.15s ease-in-out;
  filter: brightness(0.6);
}
</style><|MERGE_RESOLUTION|>--- conflicted
+++ resolved
@@ -4,10 +4,6 @@
     <v-banner app sticky>
       {{ selectedImages.length }} images selected
       <template v-slot:actions>
-<<<<<<< HEAD
-        <v-btn text @click="selectedImages = []" class="text-none">Deselect</v-btn>
-        <v-btn @click="deleteSelectedImagesDialog = true" text class="text-none" color="error"
-=======
         <v-btn v-if="selectedImages.length" text @click="selectedImages = []" class="text-none"
           >Deselect</v-btn
         >
@@ -24,7 +20,6 @@
           text
           class="text-none"
           color="error"
->>>>>>> 775b57ac
           >Delete</v-btn
         >
       </template>
@@ -364,12 +359,6 @@
   lastSelectionImageId: string | null = null;
   deleteSelectedImagesDialog = false;
 
-<<<<<<< HEAD
-  selectImage(id: string) {
-    if (this.selectedImages.includes(id))
-      this.selectedImages = this.selectedImages.filter((i) => i != id);
-    else this.selectedImages.push(id);
-=======
   isImageSelected(id: string) {
     return !!this.selectedImages.find((selectedId) => id === selectedId);
   }
@@ -418,7 +407,6 @@
     } else if (!forceSelectionChange) {
       this.lightboxIndex = index;
     }
->>>>>>> 775b57ac
   }
 
   deleteSelection() {
@@ -601,11 +589,7 @@
     this.fetchLoader = true;
     this.selectedImages = [];
 
-<<<<<<< HEAD
     return this.fetchPage(page)
-=======
-    this.fetchPage(page)
->>>>>>> 775b57ac
       .then((result) => {
         this.fetchError = false;
         imageModule.setPagination({
