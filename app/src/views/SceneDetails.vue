--- conflicted
+++ resolved
@@ -1328,10 +1328,10 @@
     return "";
   }
 
-<<<<<<< HEAD
-  imageLink(image: any) {
+  imageLink(image: { _id: string }): string {
     return `/api/media/image/${image._id}?password=${localStorage.getItem("password")}`;
-=======
+  }
+
   get preview() {
     if (!this.currentScene?.preview) {
       return null;
@@ -1340,11 +1340,6 @@
       src: this.imageLink(this.currentScene.preview),
       dimensions: this.currentScene.preview.meta?.dimensions,
     };
-  }
-
-  imageLink(image: { _id: string }): string {
-    return `${serverBase}/media/image/${image._id}?password=${localStorage.getItem("password")}`;
->>>>>>> b247750d
   }
 
   rate($event) {
@@ -1372,18 +1367,10 @@
   }
 
   get thumbnail() {
-<<<<<<< HEAD
-    if (this.currentScene && this.currentScene.thumbnail)
-      return `/api/media/image/${
-        this.currentScene.thumbnail._id
-      }?password=${localStorage.getItem("password")}`;
+    if (this.currentScene && this.currentScene.thumbnail){
+      return this.imageLink(this.currentScene.thumbnail);
+    }
     return "/assets/broken.png";
-=======
-    if (this.currentScene && this.currentScene.thumbnail) {
-      return this.imageLink(this.currentScene.thumbnail);
-    }
-    return `${serverBase}/assets/broken.png`;
->>>>>>> b247750d
   }
 
   setTheaterMode(theaterMode: boolean): void {
@@ -1392,16 +1379,9 @@
   }
 
   get studioLogo() {
-<<<<<<< HEAD
-    if (this.currentScene && this.currentScene.studio && this.currentScene.studio.thumbnail)
-      return `/api/media/image/${
-        this.currentScene.studio.thumbnail._id
-      }?password=${localStorage.getItem("password")}`;
-=======
     if (this.currentScene && this.currentScene.studio && this.currentScene.studio.thumbnail) {
       return this.imageLink(this.currentScene.studio.thumbnail);
     }
->>>>>>> b247750d
     return "";
   }
 
