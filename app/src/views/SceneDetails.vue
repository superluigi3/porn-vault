<template>
  <v-container fluid>
    <BindFavicon />

    <div v-if="currentScene">
      <BindTitle :value="currentScene.name" />
      <div class="d-flex pb-2">
        <div class="d-flex align-center text-center pa-2" style="flex-grow: 1; width: 100%">
          <div class="mx-auto" :style="{ maxWidth: theaterMode ? null : '1100px', width: '100%' }">
            <VideoPlayer
              maxHeight="85vh"
              ref="player"
              :src="videoPath"
              :poster="thumbnail"
              :duration="currentScene.meta.duration"
              :dimensions="currentScene.meta.dimensions"
              :markers="markers"
              :preview="currentScene.preview ? imageLink(currentScene.preview) : null"
              :theaterMode="theaterMode"
              :showTheaterMode="$vuetify.breakpoint.mdAndUp"
              @theaterMode="setTheaterMode"
              @play="manuallyStarted = true"
            />
          </div>
        </div>
        <template v-if="!theaterMode && $vuetify.breakpoint.mdAndUp">
          <v-divider vertical />
          <div class="py-2" style="width: 400px; max-width: 400px">
            <div class="text-center">
              <v-btn class="text-none" color="primary" text @click="openMarkerDialog"
                >Create marker</v-btn
              >
            </div>
            <div class="mt-3">
              <MarkerItem
                style="width: 100%"
                @jump="
                  $refs.player.seek(marker.time, marker.name);
                  $refs.player.play();
                "
                @delete="removeMarker(marker._id)"
                :marker="marker"
                v-for="marker in markers"
                :key="marker._id"
              />
            </div>
          </div>
        </template>
      </div>

      <v-row v-if="theaterMode || !$vuetify.breakpoint.mdAndUp">
        <v-col cols="12" :sm="theaterMode ? 12 : 12" :md="theaterMode ? 12 : 4" :lg="theaterMode ? 12 : 2" :xl="theaterMode ? 12 : 1">
          <div class="text-center">
            <v-btn class="text-none" color="primary" text @click="openMarkerDialog"
              >Create marker</v-btn
            >
          </div>
          <div class="mt-3">
            <MarkerItem
              style="width: 100%"
              @jump="$refs.player.seek(marker.time, marker.name)"
              @delete="removeMarker(marker._id)"
              :marker="marker"
              v-for="marker in markers"
              :key="marker._id"
            />
          </div>
        </v-col>
      </v-row>
      <v-divider></v-divider>
      <div class="mt-2 d-flex">
        <v-spacer></v-spacer>
        <router-link v-if="currentScene.studio" :to="`/studio/${currentScene.studio._id}`">
          <v-img contain v-ripple max-width="200px" :src="studioLogo"></v-img>
        </router-link>
      </div>
      <v-row>
        <v-col cols="12" sm="6" md="4">
          <div v-if="currentScene.releaseDate">
            <div class="d-flex align-center">
              <v-icon>mdi-calendar</v-icon>
              <v-subheader>Release Date</v-subheader>
            </div>
            <div class="med--text pa-2">
              {{ new Date(currentScene.releaseDate).toDateString(undefined, { timeZone: "UTC" }) }}
            </div>
          </div>

          <div v-if="currentScene.description">
            <div class="d-flex align-center">
              <v-icon>mdi-text</v-icon>
              <v-subheader>Description</v-subheader>
            </div>
            <div class="pa-2 med--text" v-if="currentScene.description">
              {{ currentScene.description }}
            </div>
          </div>

          <div class="d-flex align-center">
            <v-icon>mdi-star</v-icon>
            <v-subheader>Rating</v-subheader>
          </div>
          <Rating @change="rate" class="px-2" :value="currentScene.rating" />
          <div class="d-flex align-center">
            <v-icon>mdi-label</v-icon>
            <v-subheader>Labels</v-subheader>
          </div>
          <div class="pa-2">
            <label-group
              :limit="999"
              :item="currentScene._id"
              :value="currentScene.labels"
              @input="updateSceneLabels"
            >
              <v-chip
                label
                color="primary"
                v-ripple
                @click="openLabelSelector"
                small
                :class="`mr-1 mb-1 hover ${$vuetify.theme.dark ? 'black--text' : 'white--text'}`"
                >+ Add</v-chip
              >
            </label-group>
          </div>
          <v-divider />
          <v-btn text class="mt-2 text-none" color="primary" @click="openThumbnailDialog"
            >Change thumbnail</v-btn
          >
          <br />
          <v-btn
            text
            class="mt-2 text-none"
            color="primary"
            @click="createScreenshot"
            :loading="screenshotLoader"
            >Use current frame as thumbnail</v-btn
          >
        </v-col>

        <v-col class="d-flex" cols="12" sm="6" md="8">
          <v-divider v-if="$vuetify.breakpoint.smAndUp" class="mr-2 d-inline-block" vertical />

          <div>
            <div class="d-flex align-center">
              <v-icon>mdi-information-outline</v-icon>
              <v-subheader>Info</v-subheader>
              <v-tooltip right v-if="processed">
                <template v-slot:activator="{ on }">
                  <v-icon v-on="on">mdi-check</v-icon>
                </template>
                Processing done
              </v-tooltip>
            </div>
            <div v-if="currentScene.meta.duration" class="px-2 d-flex align-center">
              <v-subheader style="min-width: 150px">Video duration</v-subheader>
              {{ videoDuration }}
            </div>
            <div
              style="word-break: break-all"
              v-if="currentScene.path"
              class="px-2 d-flex align-center"
            >
              <v-subheader style="min-width: 150px">Filesystem path</v-subheader>
              {{ currentScene.path }}
            </div>
            <div v-if="currentScene.meta.dimensions.width" class="px-2 d-flex align-center">
              <v-subheader style="min-width: 150px">Video dimensions</v-subheader>
              {{ currentScene.meta.dimensions.width }}x{{ currentScene.meta.dimensions.height }}
            </div>
            <div v-if="currentScene.meta.fps" class="px-2 d-flex align-center">
              <v-subheader style="min-width: 150px">Framerate</v-subheader>
              {{ currentScene.meta.fps }} fps
            </div>
            <div v-if="currentScene.meta.size" class="px-2 d-flex align-center">
              <v-subheader style="min-width: 150px">Video size</v-subheader>
              {{ (currentScene.meta.size / 1000 / 1000).toFixed(0) }} MB
            </div>
            <div class="px-2 d-flex align-center">
              <v-subheader style="min-width: 150px">View counter</v-subheader>
              {{ currentScene.watches.length }}
              <v-btn
                :class="`${$vuetify.theme.dark ? 'black--text' : ''}`"
                fab
                color="primary"
                class="mx-3"
                x-small
                @click="watchScene"
              >
                <v-icon>mdi-plus</v-icon>
              </v-btn>
              <v-btn
                :disabled="!currentScene || !currentScene.watches.length"
                :class="`${$vuetify.theme.dark ? 'black--text' : ''}`"
                fab
                color="primary"
                x-small
                @click="unwatchScene"
              >
                <v-icon>mdi-minus</v-icon>
              </v-btn>
            </div>
            <div v-if="currentScene.watches.length" class="px-2 d-flex align-center">
              <v-subheader style="min-width: 150px">Last time watched</v-subheader>
              {{ new Date(currentScene.watches[currentScene.watches.length - 1]).toLocaleString() }}
            </div>

            <div v-if="currentScene.availableFields.length">
              <v-subheader>Custom data</v-subheader>
              <div class="text-center py-2">
                <v-btn
                  class="text-none"
                  color="primary"
                  text
                  @click="updateCustomFields"
                  :disabled="!hasUpdatedFields"
                  >Update</v-btn
                >
              </div>
              <CustomFieldSelector
                :cols="12"
                :sm="12"
                :md="6"
                :lg="4"
                :xl="3"
                :fields="currentScene.availableFields"
                v-model="editCustomFields"
                @change="hasUpdatedFields = true"
              />
            </div>

            <div class="text-center mt-3">
              <v-btn
                color="primary"
                :loading="pluginLoader"
                text
                class="text-none"
                @click="runPlugins"
                >Run plugins</v-btn
              >
              <v-btn
                color="primary"
                :loading="runFFProbeLoader"
                text
                class="text-none"
                @click="runFFProbe"
                >Run FFProbe</v-btn
              >
            </div>
          </div>
        </v-col>
      </v-row>
      <v-divider></v-divider>
      <v-row>
        <v-col cols="12" sm="6">
          <h1 class="font-weight-light text-center">Starring</h1>
          <ActorGrid
            :cols="6"
            :sm="6"
            :md="4"
            :lg="4"
            :xl="3"
            :value="actors"
            :sceneDate="currentScene.releaseDate"
          />
        </v-col>
        <v-col cols="12" sm="6" class="d-flex">
          <v-divider v-if="$vuetify.breakpoint.smAndUp" class="mr-2 d-inline-block" vertical />
          <div v-if="movies.length" style="width: 100%">
            <h1 class="font-weight-light text-center">Featured in</h1>
            <v-row class="pa-2">
              <v-col
                class="pa-1"
                v-for="(movie, i) in movies"
                :key="movie._id"
                cols="6"
                sm="6"
                md="6"
                lg="4"
                xl="4"
              >
                <MovieCard
                  :showSceneCount="false"
                  :showActors="false"
                  :showLabels="false"
                  :showRating="false"
                  :movie="movie"
                  style="height: 100%"
                  v-model="movies[i]"
                />
              </v-col>
            </v-row>
          </div>
        </v-col>
      </v-row>

      <div class="d-flex align-center">
        <v-spacer></v-spacer>
        <h1 v-if="numImages >= 0" class="font-weight-light mr-3">{{ numImages }} images</h1>
        <v-btn v-if="numImages >= 0" @click="openUploadDialog" icon>
          <v-icon>mdi-upload</v-icon>
        </v-btn>
        <v-spacer></v-spacer>
      </div>
      <div>
        <v-container fluid>
          <v-row>
            <v-col
              class="pa-0"
              v-for="(image, index) in images"
              :key="image._id"
              cols="6"
              sm="4"
              md="3"
              lg="3"
              xl="2"
            >
              <ImageCard @click="lightboxIndex = index" width="100%" height="100%" :image="image">
                <template v-slot:action>
                  <v-tooltip top>
                    <template v-slot:activator="{ on }">
                      <v-btn
                        v-on="on"
                        @click.native.stop="setAsThumbnail(image._id)"
                        class="elevation-2 mb-2"
                        icon
                        style="background: #fafafa"
                        light
                      >
                        <v-icon>mdi-image</v-icon>
                      </v-btn>
                    </template>
                    <span>Set as scene thumbnail</span>
                  </v-tooltip>
                </template>
              </ImageCard>
            </v-col>
          </v-row>

          <div class="text-center">
            <v-btn
              class="mt-3 text-none"
              color="primary"
              text
              @click="loadImagePage"
              v-if="moreImages"
              >Load more</v-btn
            >
          </div>

          <transition name="fade">
            <Lightbox
              @delete="removeImage"
              @update="updateImage"
              :items="images"
              :index="lightboxIndex"
              @index="lightboxIndex = $event"
            />
          </transition>
        </v-container>
      </div>
    </div>
    <div v-else class="text-center">
      <p>Loading...</p>
      <v-progress-circular indeterminate></v-progress-circular>
    </div>

    <v-dialog scrollable v-model="labelSelectorDialog" max-width="400px">
      <v-card :loading="labelEditLoader" v-if="currentScene">
        <v-card-title>Select scene labels</v-card-title>

        <v-text-field
          clearable
          color="primary"
          hide-details
          class="px-5 mb-2"
          label="Find labels..."
          v-model="labelSearchQuery"
        />

        <v-card-text style="max-height: 400px">
          <LabelSelector
            :searchQuery="labelSearchQuery"
            :items="allLabels"
            v-model="selectedLabels"
          />
        </v-card-text>
        <v-divider></v-divider>

        <v-card-actions>
          <v-btn @click="selectedLabels = []" text class="text-none">Clear</v-btn>
          <v-spacer></v-spacer>
          <v-btn @click="editLabels" text color="primary" class="text-none">Edit</v-btn>
        </v-card-actions>
      </v-card>
    </v-dialog>

    <v-dialog scrollable v-model="markerLabelSelectorDialog" max-width="400px">
      <v-card v-if="currentScene">
        <v-card-title>Select marker labels</v-card-title>

        <v-text-field
          clearable
          color="primary"
          hide-details
          class="px-5 mb-2"
          label="Find labels..."
          v-model="markerLabelSearchQuery"
        />

        <v-card-text style="max-height: 400px">
          <LabelSelector
            :searchQuery="markerLabelSearchQuery"
            :items="allLabels"
            v-model="selectedMarkerLabels"
          />
        </v-card-text>
        <v-divider></v-divider>

        <v-card-actions>
          <v-btn @click="selectedMarkerLabels = []" text class="text-none">Clear</v-btn>
          <v-spacer></v-spacer>
          <v-btn @click="markerLabelSelectorDialog = false" text color="primary" class="text-none"
            >OK</v-btn
          >
        </v-card-actions>
      </v-card>
    </v-dialog>

    <v-dialog
      v-if="currentScene"
      :persistent="isUploading"
      scrollable
      v-model="uploadDialog"
      max-width="400px"
    >
      <ImageUploader
        :labels="currentScene.labels.map((l) => l._id)"
        :name="currentScene.name"
        :actors="currentScene.actors.map((a) => a._id)"
        :scene="currentScene._id"
        @update-state="isUploading = $event"
        @uploaded="images.unshift($event)"
      />
    </v-dialog>

    <v-dialog v-model="thumbnailDialog" max-width="600px">
      <v-card v-if="currentScene" :loading="thumbnailLoader">
        <v-card-title>Set scene thumbnail</v-card-title>
        <v-card-text>
          <v-file-input
            accept=".png, .jpg, .jpeg"
            color="primary"
            placeholder="Select image"
            @change="readThumbnail"
            v-model="selectedThumbnail"
          ></v-file-input>
          <div v-if="thumbnailDisplay" class="text-center">
            <cropper
              style="height: 400px"
              class="cropper"
              :src="thumbnailDisplay"
              :stencilProps="{ aspectRatio: aspectRatio }"
              @change="changeCrop"
            ></cropper>
          </div>
        </v-card-text>
        <v-card-actions>
          <v-spacer></v-spacer>
          <v-btn
            :disabled="!thumbnailDisplay"
            class="text-none"
            color="primary"
            text
            @click="uploadThumbnail"
            >Upload</v-btn
          >
        </v-card-actions>
      </v-card>
    </v-dialog>

    <v-dialog v-model="markerDialog" max-width="400px">
      <v-card v-if="currentScene">
        <v-card-title>Create marker at {{ currentTimeFormatted() }}</v-card-title>
        <v-card-text>
          <v-combobox
            clearable
            :items="allLabels.map((l) => l.name)"
            placeholder="Marker title"
            color="primary"
            v-model="markerName"
          ></v-combobox>

          <v-btn
            @click="markerLabelSelectorDialog = true"
            text
            color="primary"
            class="text-none mb-2"
            >{{
              selectedMarkerLabels.length
                ? `Selected ${selectedMarkerLabels.length} ${
                    selectedMarkerLabels.length == 1 ? "label" : "labels"
                  }`
                : "Select labels"
            }}</v-btn
          >

          <Rating @input="markerRating = $event" class="px-2" :value="markerRating" />
          <v-checkbox
            hide-details
            color="primary"
            v-model="markerFavorite"
            label="Favorite?"
          ></v-checkbox>
          <v-checkbox
            hide-details
            color="primary"
            v-model="markerBookmark"
            label="Bookmark?"
          ></v-checkbox>
        </v-card-text>
        <v-card-actions>
          <v-spacer></v-spacer>
          <v-btn
            :disabled="!markerName || !markerName.length"
            color="primary"
            text
            @click="createMarker"
            class="text-none"
            >Create</v-btn
          >
        </v-card-actions>
      </v-card>
    </v-dialog>

    <v-dialog scrollable v-model="ffprobeDialog" max-width="400px">
      <v-card :loading="runFFProbeLoader">
        <v-card-title
          >FFProbe metadata
          <v-spacer></v-spacer>
          <v-btn icon @click="copyFFProbeData" v-if="ffprobeData">
            <v-icon>mdi-content-copy</v-icon>
          </v-btn>
        </v-card-title>

        <v-card-text style="max-height: 400px" class="ffprobe-data" v-if="ffprobeData">
          {{ ffprobeData }}
        </v-card-text>
        <v-divider></v-divider>

        <v-card-actions>
          <v-spacer></v-spacer>
          <v-btn @click="ffprobeDialog = false" text class="text-none">Close</v-btn>
        </v-card-actions>
      </v-card>
    </v-dialog>
  </v-container>
</template>

<script lang="ts">
import { Component, Vue, Watch } from "vue-property-decorator";
import ApolloClient, { serverBase } from "../apollo";
import gql from "graphql-tag";
import sceneFragment from "../fragments/scene";
import studioFragment from "../fragments/studio";
import { sceneModule } from "../store/scene";
import actorFragment from "../fragments/actor";
import imageFragment from "../fragments/image";
import movieFragment from "../fragments/movie";
import MovieCard from "../components/Cards/Movie.vue";
import moment from "moment";
import LabelSelector from "../components/LabelSelector.vue";
import Lightbox from "../components/Lightbox.vue";
import ImageCard from "../components/Cards/Image.vue";
import { Cropper } from "vue-advanced-cropper";
import ImageUploader from "../components/ImageUploader.vue";
import IActor from "../types/actor";
import IImage from "../types/image";
import IMovie from "../types/movie";
import ILabel from "../types/label";
import { contextModule } from "../store/context";
import { watch, unwatch } from "../util/scene";
import MarkerItem from "../components/MarkerItem.vue";
import hotkeys from "hotkeys-js";
import CustomFieldSelector from "../components/CustomFieldSelector.vue";
import ActorGrid from "../components/ActorGrid.vue";
import VideoPlayer from "../components/VideoPlayer.vue";

interface ICropCoordinates {
  left: number;
  top: number;
  width: number;
  height: number;
}

interface ICropResult {
  coordinates: ICropCoordinates;
}

export const pageDataQuery = `
processed
preview {
  _id
}
...SceneFragment
actors {
  ...ActorFragment
  thumbnail {
    _id
    color
  }
}
studio {
  ...StudioFragment
  thumbnail {
    _id
  }
}
movies {
  ...MovieFragment
  scenes {
    ...SceneFragment
  }
  actors {
    ...ActorFragment
  }
}
markers {
  _id
  name
  time
  labels {
    _id
    name
    color
  }
  thumbnail {
    _id
  }
}
`;

const LS_THEATER_MODE = "theater_mode";

@Component({
  components: {
    MovieCard,
    ActorGrid,
    LabelSelector,
    Lightbox,
    ImageCard,
    Cropper,
    ImageUploader,
    MarkerItem,
    CustomFieldSelector,
    VideoPlayer,
  },
  beforeRouteLeave(_to, _from, next) {
    sceneModule.setCurrent(null);
    next();
  },
})
export default class SceneDetails extends Vue {
  $refs!: {
    player: VideoPlayer;
  };

  theaterMode = localStorage.getItem(LS_THEATER_MODE) === "true";

  actors = [] as IActor[];
  images = [] as IImage[];
  movies = [] as IMovie[];
  lightboxIndex = null as number | null;

  labelSelectorDialog = false;
  allLabels = [] as ILabel[];
  selectedLabels = [] as number[];
  labelEditLoader = false;

  screenshotLoader = false;

  imagePage = 0;
  moreImages = true;
  numImages = -1;

  thumbnailDialog = false;
  thumbnailLoader = false;
  thumbnailDisplay = null as string | null;
  selectedThumbnail = null as File | null;
  crop: ICropCoordinates = { left: 0, top: 0, width: 0, height: 0 };

  uploadDialog = false;
  isUploading = false;

  markers = [] as { _id: string; name: string; time: number }[];
  markerName = "" as string | null;
  markerRating = null as number | null;
  markerFavorite = false;
  markerBookmark = false;
  markerDialog = false;
  markerLabelSelectorDialog = false;
  selectedMarkerLabels = [] as number[];
  markerLabelSearchQuery = "";

  autoPaused = false;
  manuallyStarted = false;

  labelSearchQuery = "";

  editCustomFields = {} as any;
  hasUpdatedFields = false;

  pluginLoader = false;

  processed = false;

  ffprobeDialog = false;
  runFFProbeLoader = false;
  ffprobeData: string | null = null;

  runPlugins() {
    if (!this.currentScene) {
      return;
    }

    this.pluginLoader = true;
    ApolloClient.mutate({
      mutation: gql`
        mutation($id: String!) {
          runScenePlugins(id: $id) {
            ${pageDataQuery}
          }
        }
        ${sceneFragment}
        ${actorFragment}
        ${studioFragment}
        ${movieFragment}
      `,
      variables: {
        id: this.currentScene._id,
      },
    })
      .then((res) => {
        sceneModule.setCurrent(res.data.runScenePlugins);
        this.markers = res.data.runScenePlugins.markers;
        this.markers.sort((a, b) => a.time - b.time);
        this.actors = res.data.runScenePlugins.actors;
        this.movies = res.data.runScenePlugins.movies;
        this.editCustomFields = res.data.runScenePlugins.customFields;
      })
      .catch((err) => {
        console.error(err);
      })
      .finally(() => {
        this.pluginLoader = false;
      });
  }

  runFFProbe() {
    if (!this.currentScene) {
      return;
    }

    this.runFFProbeLoader = true;
    this.ffprobeData = null;
    this.ffprobeDialog = true;

    ApolloClient.mutate({
      mutation: gql`
        mutation($id: String!) {
          runFFProbe(id: $id) {
            ffprobe
            scene {
              ${pageDataQuery}
            }
          }
        }
        ${sceneFragment}
        ${actorFragment}
        ${studioFragment}
        ${movieFragment}
      `,
      variables: {
        id: this.currentScene._id,
      },
    })
      .then((res) => {
        sceneModule.setCurrent(res.data.runFFProbe.scene);
        this.ffprobeData = JSON.stringify(JSON.parse(res.data.runFFProbe.ffprobe), null, 2);
        this.ffprobeDialog = true;
      })
      .catch((err) => {
        console.error(err);
      })
      .finally(() => {
        this.runFFProbeLoader = false;
      });
  }

  copyFFProbeData() {
    if (!this.ffprobeData) {
      return;
    }

    navigator.clipboard.writeText(this.ffprobeData).then(
      () => {
        /* clipboard successfully set */
      },
      () => {
        /* clipboard write failed */
      }
    );
  }

  updateCustomFields() {
    if (!this.currentScene) {
      return;
    }

    ApolloClient.mutate({
      mutation: gql`
        mutation($ids: [String!]!, $opts: SceneUpdateOpts!) {
          updateScenes(ids: $ids, opts: $opts) {
            customFields
          }
        }
      `,
      variables: {
        ids: [this.currentScene._id],
        opts: {
          customFields: this.editCustomFields,
        },
      },
    })
      .then((res) => {
        sceneModule.setCustomFields(res.data.updateScenes[0].customFields);
        this.hasUpdatedFields = false;
      })
      .catch((err) => {
        console.error(err);
      });
  }

  createScreenshot() {
    this.screenshotLoader = true;

    ApolloClient.mutate({
      mutation: gql`
        mutation($id: String!, $sec: Float!) {
          screenshotScene(id: $id, sec: $sec) {
            _id
          }
        }
      `,
      variables: {
        // @ts-ignore
        id: this.currentScene._id,
        sec: this.$refs.player.currentProgress(),
      },
    })
      .then((res) => {
        sceneModule.setThumbnail(res.data.screenshotScene._id);
      })
      .finally(() => {
        this.screenshotLoader = false;
      });
  }

  removeMarker(id: string) {
    ApolloClient.mutate({
      mutation: gql`
        mutation($ids: [String!]!) {
          removeMarkers(ids: $ids)
        }
      `,
      variables: {
        ids: [id],
      },
    }).then((res) => {
      this.markers = this.markers.filter((m) => m._id != id);
    });
  }

  createMarker() {
    if (!this.currentScene) {
      return;
    }

    ApolloClient.mutate({
      mutation: gql`
        mutation(
          $scene: String!
          $name: String!
          $time: Int!
          $rating: Int
          $favorite: Boolean
          $bookmark: Long
          $labels: [String!]
        ) {
          createMarker(
            scene: $scene
            name: $name
            time: $time
            rating: $rating
            favorite: $favorite
            bookmark: $bookmark
            labels: $labels
          ) {
            _id
            name
            time
            rating
            favorite
            bookmark
            labels {
              _id
              name
              color
            }
          }
        }
      `,
      variables: {
        scene: this.currentScene._id,
        name: this.markerName,
        time: Math.floor(this.$refs.player.currentProgress()),
        rating: this.markerRating,
        favorite: this.markerFavorite,
        bookmark: this.markerBookmark ? Date.now() : null,
        labels: this.selectedMarkerLabels.map((i) => this.allLabels[i]).map((l) => l._id),
      },
    }).then((res) => {
      this.markers.unshift(res.data.createMarker);
      this.markers.sort((a, b) => a.time - b.time);
      this.markerName = "";
      this.markerDialog = false;
    });
  }

  formatTime(secs: number) {
    return moment().startOf("day").seconds(secs).format("H:mm:ss");
  }

  currentTimeFormatted() {
    if (this.$refs.player) {
      return this.formatTime(this.$refs.player.currentProgress());
    }
  }

  openMarkerDialog() {
    if (!this.allLabels.length) this.loadLabels();
    this.$refs.player.pause();
    this.markerDialog = true;
  }

  async unwatchScene() {
    if (this.currentScene) {
      await unwatch(this.currentScene);
    }
  }

  async watchScene() {
    if (this.currentScene) {
      await watch(this.currentScene);
    }
  }

  get aspectRatio() {
    return contextModule.sceneAspectRatio;
  }

  get videoPath() {
    if (this.currentScene)
      return `${serverBase}/media/scene/${this.currentScene._id}?password=${localStorage.getItem(
        "password"
      )}`;
  }

  @Watch("currentScene.actors", { deep: true })
  onActorChange(newVal: any[]) {
    this.actors = newVal;
  }

  openUploadDialog() {
    this.uploadDialog = true;
  }

  changeCrop(crop: ICropResult) {
    this.crop = {
      left: Math.round(crop.coordinates.left),
      top: Math.round(crop.coordinates.top),
      width: Math.round(crop.coordinates.width),
      height: Math.round(crop.coordinates.height),
    };
  }

  readImage(file: File): Promise<string> {
    return new Promise((resolve, reject) => {
      const reader = new FileReader();
      reader.onloadend = () => {
        if (reader.result) resolve(reader.result.toString());
        else reject("File error");
      };
      reader.onerror = reject;
      reader.readAsDataURL(file);
    });
  }

  async readThumbnail(file: File) {
    if (file) {
      this.thumbnailDisplay = await this.readImage(file);
    }
  }

  uploadThumbnail() {
    if (!this.currentScene) {
      return;
    }

    this.thumbnailLoader = true;

    ApolloClient.mutate({
      mutation: gql`
        mutation(
          $file: Upload!
          $name: String
          $crop: Crop
          $actors: [String!]
          $labels: [String!]
          $scene: String
          $compress: Boolean
        ) {
          uploadImage(
            file: $file
            name: $name
            crop: $crop
            actors: $actors
            labels: $labels
            scene: $scene
            compress: $compress
          ) {
            ...ImageFragment
            actors {
              ...ActorFragment
            }
            scene {
              _id
              name
            }
          }
        }
        ${imageFragment}
        ${actorFragment}
      `,
      variables: {
        file: this.selectedThumbnail,
        name: this.currentScene.name + " (thumbnail)",
        scene: this.currentScene._id,
        crop: {
          left: this.crop.left,
          top: this.crop.top,
          width: this.crop.width,
          height: this.crop.height,
        },
        actors: this.currentScene.actors.map((a) => a._id),
        labels: this.currentScene.labels.map((a) => a._id),
        compress: true,
      },
    })
      .then((res) => {
        const image = res.data.uploadImage;
        this.setAsThumbnail(image._id);
        this.thumbnailDialog = false;
        this.thumbnailDisplay = null;
        this.selectedThumbnail = null;
      })
      .finally(() => {
        this.thumbnailLoader = false;
      });
  }

  openThumbnailDialog() {
    this.thumbnailDialog = true;
  }

  removeImage(index: number) {
    ApolloClient.mutate({
      mutation: gql`
        mutation($ids: [String!]!) {
          removeImages(ids: $ids)
        }
      `,
      variables: {
        ids: [this.images[index]._id],
      },
    })
      .then((res) => {
        this.images.splice(index, 1);
        this.lightboxIndex = null;
      })
      .catch((err) => {
        console.error(err);
      })
      .finally(() => {});
  }

  updateImage({ index, key, value }: { index: number; key: string; value: any }) {
    const images = this.images[index];
    images[key] = value;
    Vue.set(this.images, index, images);
  }

  get currentScene() {
    return sceneModule.current;
  }

  async fetchImagePage() {
    if (!this.currentScene) return [];

    const result = await ApolloClient.query({
      query: gql`
        query($query: ImageSearchQuery!) {
          getImages(query: $query) {
            numItems
            items {
              ...ImageFragment
              actors {
                ...ActorFragment
                avatar {
                  _id
                  color
                }
              }
              labels {
                _id
                name
                color
              }
              scene {
                _id
                name
              }
            }
          }
        }
        ${imageFragment}
        ${actorFragment}
      `,
      variables: {
        query: {
          query: "",
          page: this.imagePage,
          sortDir: "asc",
          sortBy: "addedOn",
          scenes: [this.currentScene._id],
        },
      },
    });

    this.numImages = result.data.getImages.numItems;
    return result.data.getImages.items;
  }

  loadImagePage() {
    this.fetchImagePage().then((items) => {
      if (items.length) {
        this.imagePage++;
        this.images.push(...items);
      } else {
        this.moreImages = false;
      }
    });
  }

  setAsThumbnail(id: string) {
    if (!this.currentScene) return;

    ApolloClient.mutate({
      mutation: gql`
        mutation($ids: [String!]!, $opts: SceneUpdateOpts!) {
          updateScenes(ids: $ids, opts: $opts) {
            thumbnail {
              _id
            }
          }
        }
      `,
      variables: {
        ids: [this.currentScene._id],
        opts: {
          thumbnail: id,
        },
      },
    })
      .then((res) => {
        sceneModule.setThumbnail(id);
      })
      .catch((err) => {
        console.error(err);
      });
  }

  updateSceneLabels(labels: ILabel[]) {
    if (!this.currentScene) return Promise.reject();

    return ApolloClient.mutate({
      mutation: gql`
        mutation($ids: [String!]!, $opts: SceneUpdateOpts!) {
          updateScenes(ids: $ids, opts: $opts) {
            labels {
              _id
              name
              aliases
              color
            }
          }
        }
      `,
      variables: {
        ids: [this.currentScene._id],
        opts: {
          labels: labels.map((l) => l._id),
        },
      },
    })
      .then((res) => {
        sceneModule.setLabels(res.data.updateScenes[0].labels);
      })
      .catch((err) => {
        console.error(err);
      });
  }

  editLabels() {
    if (!this.currentScene) return;

    this.labelEditLoader = true;
    return this.updateSceneLabels(this.selectedLabels.map((i) => this.allLabels[i]))
      .then((res) => {
        this.labelSelectorDialog = false;
      })
      .finally(() => {
        this.labelEditLoader = false;
      });
  }

  async loadLabels() {
    const res = await ApolloClient.query({
      query: gql`
        {
          getLabels {
            _id
            name
            aliases
            color
          }
        }
      `,
    });

    this.allLabels = res.data.getLabels;
  }

  openLabelSelector() {
    if (!this.currentScene) return;

    if (!this.allLabels.length) {
      this.loadLabels()
        .then((res) => {
          if (!this.currentScene) return;
          this.selectedLabels = this.currentScene.labels.map((l) =>
            this.allLabels.findIndex((k) => k._id == l._id)
          );
          this.labelSelectorDialog = true;
        })
        .catch((err) => {
          console.error(err);
        });
    } else {
      this.labelSelectorDialog = true;
    }
  }

  get videoDuration() {
    if (this.currentScene) {
      return this.formatTime(this.currentScene.meta.duration);
    }
    return "";
  }

  imageLink(image: any) {
    return `${serverBase}/media/image/${image._id}?password=${localStorage.getItem("password")}`;
  }

  rate($event) {
    if (!this.currentScene) return;

    const rating = $event;

    ApolloClient.mutate({
      mutation: gql`
        mutation($ids: [String!]!, $opts: SceneUpdateOpts!) {
          updateScenes(ids: $ids, opts: $opts) {
            rating
          }
        }
      `,
      variables: {
        ids: [this.currentScene._id],
        opts: {
          rating,
        },
      },
    }).then((res) => {
      sceneModule.setRating(rating);
    });
  }

  get thumbnail() {
    if (this.currentScene && this.currentScene.thumbnail)
      return `${serverBase}/media/image/${
        this.currentScene.thumbnail._id
      }?password=${localStorage.getItem("password")}`;
    return `${serverBase}/assets/broken.png`;
  }

  setTheaterMode(theaterMode: boolean): void {
    this.theaterMode = theaterMode;
    localStorage.setItem(LS_THEATER_MODE, this.theaterMode.toString());
  }

  get studioLogo() {
    if (this.currentScene && this.currentScene.studio && this.currentScene.studio.thumbnail)
      return `${serverBase}/media/image/${
        this.currentScene.studio.thumbnail._id
      }?password=${localStorage.getItem("password")}`;
    return "";
  }

  onLoad() {
    ApolloClient.query({
      query: gql`
        query($id: String!) {
          getSceneById(id: $id) {
            ${pageDataQuery}
          }
        }
        ${sceneFragment}
        ${actorFragment}
        ${studioFragment}
        ${movieFragment}
      `,
      variables: {
        id: (<any>this).$route.params.id,
      },
    }).then((res) => {
      if (!res.data.getSceneById) {
        return this.$router.replace("/scenes");
      }

      sceneModule.setCurrent(res.data.getSceneById);

      this.processed = res.data.getSceneById.processed;
      this.actors = res.data.getSceneById.actors;
      this.movies = res.data.getSceneById.movies;
      this.markers = res.data.getSceneById.markers;
      this.markers.sort((a, b) => a.time - b.time);
      this.editCustomFields = res.data.getSceneById.customFields;

      // TODO: wait for player to mount, get event...?
      setTimeout(() => {
        if (this.$route.query.t) {
          const time = parseInt(<string>this.$route.query.t);
          this.$refs.player.seek(time, <string>this.$route.query.mk_name);
          this.$refs.player.play();
        }
      }, 500);
    });
  }

  beforeMount() {
    this.onLoad();
  }

  goToPreviousMarker() {
    const progress = this.$refs.player.currentProgress();
    const prevMarkers = this.markers.filter((m) => m.time < progress - 5);
    if (prevMarkers.length) {
      const prevMarker = prevMarkers.pop() as {
        _id: string;
        name: string;
        time: number;
      };
      this.$refs.player.seek(prevMarker.time, prevMarker.name);
    } else this.$refs.player.seek(0);
  }

  goToNextMarker() {
    const progress = this.$refs.player.currentProgress();
    const nextMarker = this.markers.find((m) => m.time > progress);
    if (nextMarker) {
      this.$refs.player.seek(nextMarker.time, nextMarker.name);
    }
  }

  destroyed() {
    hotkeys.unbind("b");
    hotkeys.unbind("n");
    hotkeys.unbind("*");
  }

  mounted() {
    hotkeys("n", () => {
      this.goToNextMarker();
      return false;
    });

    hotkeys("b", () => {
      this.goToPreviousMarker();
      return false;
    });

    hotkeys("*", (ev) => {
<<<<<<< HEAD
      if (ev.keyCode == 37 && !hasModifier(ev)) {
        // left
        this.$refs.player.seekRel(-contextModule.sceneSeekBackward);
      } else if (ev.keyCode == 39 && !hasModifier(ev)) {
        // right
        this.$refs.player.seekRel(contextModule.sceneSeekForward);
      } else if (ev.keyCode == 70 && !hasModifier(ev)) {
        // f
=======
      const hasModifier = ev.ctrlKey || ev.altKey || ev.shiftKey || ev.metaKey;

      if (ev.key === "ArrowLeft" && !hasModifier) {
        this.$refs.player.seekRel(-5);
      } else if (ev.key == "ArrowRight" && !hasModifier) {
        this.$refs.player.seekRel(5);
      } else if (ev.key == "f" && !hasModifier) {
>>>>>>> fd1c6168
        this.$refs.player.toggleFullscreen();
      } else if (ev.key == "k" && !hasModifier) {
        this.$refs.player.togglePlay(true);
      } else if (ev.key == "m" && !hasModifier) {
        this.$refs.player.toggleMute(true);
      } else if (ev.key == "t" && !hasModifier) {
        this.setTheaterMode(!this.theaterMode);
      } else if (ev.key == "ScrollLock") {
        this.$refs.player.panic();
      }
    });

    window.onblur = () => {
      if (
        this.$refs.player &&
        !this.$refs.player.isPaused() &&
        !document.hasFocus() &&
        contextModule.scenePauseOnUnfocus
      ) {
        this.$refs.player.pause();
        this.autoPaused = true;
        this.$refs.player.notice("Auto pause", 4000);
      }
    };

    window.onfocus = () => {
      if (
        document.hasFocus() &&
        this.$refs.player &&
        contextModule.scenePauseOnUnfocus &&
        this.autoPaused &&
        this.manuallyStarted
      ) {
        this.$refs.player.play();
        this.$refs.player.notice("", 0);
        this.autoPaused = false;
      }
    };

    document.addEventListener(
      "visibilitychange",
      () => {
        if (this.$refs.player && contextModule.scenePauseOnUnfocus) {
          const isPaused = this.$refs.player.isPaused();

          if (document.hidden) {
            if (!isPaused) {
              this.$refs.player.pause();
              this.autoPaused = true;
              this.$refs.player.notice("Auto pause", 4000);
            }
          } else if (this.autoPaused && this.manuallyStarted) {
            this.$refs.player.play();
            this.autoPaused = false;
            this.$refs.player.notice("");
          }
        }
      },
      false
    );
  }
}
</script>

<style lang="scss" scoped>
.ffprobe-data {
  white-space: pre;
}
</style><|MERGE_RESOLUTION|>--- conflicted
+++ resolved
@@ -1421,24 +1421,13 @@
     });
 
     hotkeys("*", (ev) => {
-<<<<<<< HEAD
-      if (ev.keyCode == 37 && !hasModifier(ev)) {
-        // left
+      const hasModifier = ev.ctrlKey || ev.altKey || ev.shiftKey || ev.metaKey;
+
+      if (ev.key === "ArrowLeft" && !hasModifier) {
         this.$refs.player.seekRel(-contextModule.sceneSeekBackward);
-      } else if (ev.keyCode == 39 && !hasModifier(ev)) {
-        // right
+      } else if (ev.key == "ArrowRight" && !hasModifier) {
         this.$refs.player.seekRel(contextModule.sceneSeekForward);
-      } else if (ev.keyCode == 70 && !hasModifier(ev)) {
-        // f
-=======
-      const hasModifier = ev.ctrlKey || ev.altKey || ev.shiftKey || ev.metaKey;
-
-      if (ev.key === "ArrowLeft" && !hasModifier) {
-        this.$refs.player.seekRel(-5);
-      } else if (ev.key == "ArrowRight" && !hasModifier) {
-        this.$refs.player.seekRel(5);
       } else if (ev.key == "f" && !hasModifier) {
->>>>>>> fd1c6168
         this.$refs.player.toggleFullscreen();
       } else if (ev.key == "k" && !hasModifier) {
         this.$refs.player.togglePlay(true);
