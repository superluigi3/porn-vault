--- conflicted
+++ resolved
@@ -186,7 +186,10 @@
             </div>
             <div v-if="currentScene.meta.size" class="px-2 d-flex align-center">
               <v-subheader style="min-width: 150px">Video size</v-subheader>
-              {{ Math.round(currentScene.meta.size / 1000 / 1000) }} MB ({{ currentScene.meta.size }} bytes)
+              {{ Math.round(currentScene.meta.size / 1000 / 1000) }} MB ({{
+                currentScene.meta.size
+              }}
+              bytes)
             </div>
             <div v-if="currentScene.meta.bitrate" class="px-2 d-flex align-center">
               <v-subheader style="min-width: 150px">Bitrate</v-subheader>
@@ -600,16 +603,6 @@
 import { Component, Vue, Watch } from "vue-property-decorator";
 import ApolloClient from "@/apollo";
 import gql from "graphql-tag";
-<<<<<<< HEAD
-import sceneFragment from "../fragments/scene";
-import studioFragment from "../fragments/studio";
-import { sceneModule } from "../store/scene";
-import actorFragment from "../fragments/actor";
-import imageFragment from "../fragments/image";
-import movieFragment from "../fragments/movie";
-import MovieCard from "../components/Cards/Movie.vue";
-import SceneCard from "../components/Cards/Scene.vue";
-=======
 import sceneFragment from "@/fragments/scene";
 import studioFragment from "@/fragments/studio";
 import { sceneModule } from "@/store/scene";
@@ -617,7 +610,6 @@
 import imageFragment from "@/fragments/image";
 import movieFragment from "@/fragments/movie";
 import MovieCard from "@/components/Cards/Movie.vue";
->>>>>>> 954576eb
 import moment from "moment";
 import ActorSelector from "@/components/ActorSelector.vue";
 import LabelSelector from "@/components/LabelSelector.vue";
@@ -636,8 +628,9 @@
 import CustomFieldSelector from "@/components/CustomFieldSelector.vue";
 import ActorGrid from "@/components/ActorGrid.vue";
 import VideoPlayer from "@/components/VideoPlayer.vue";
+import { SceneSource } from "@/types/scene";
 import { copy } from "@/util/object";
-import IScene, { SceneSource } from "@/types/scene";
+import IScene from "@/types/scene";
 
 interface ICropCoordinates {
   left: number;
@@ -725,11 +718,7 @@
     MarkerItem,
     CustomFieldSelector,
     VideoPlayer,
-<<<<<<< HEAD
-    SceneCard,
-=======
     ActorSelector,
->>>>>>> 954576eb
   },
   beforeRouteLeave(_to, _from, next) {
     sceneModule.setCurrent(null);
@@ -1438,7 +1427,6 @@
     return "";
   }
 
-<<<<<<< HEAD
   similarScenes: any[] = [];
 
   loadRecommendations() {
@@ -1469,14 +1457,10 @@
     });
   }
 
-  onLoad() {
-    ApolloClient.query({
-=======
   async onLoad() {
     await this.loadLabels();
 
     const res = await ApolloClient.query({
->>>>>>> 954576eb
       query: gql`
         query($id: String!) {
           getSceneById(id: $id) {
@@ -1497,26 +1481,6 @@
       return this.$router.replace("/scenes");
     }
 
-<<<<<<< HEAD
-      this.processed = res.data.getSceneById.processed;
-      this.actors = res.data.getSceneById.actors;
-      this.movies = res.data.getSceneById.movies;
-      this.markers = res.data.getSceneById.markers;
-      this.markers.sort((a, b) => a.time - b.time);
-      this.editCustomFields = res.data.getSceneById.customFields;
-
-      this.loadRecommendations();
-
-      // TODO: wait for player to mount, get event...?
-      setTimeout(() => {
-        if (this.$route.query.t) {
-          const time = parseInt(<string>this.$route.query.t);
-          this.$refs.player.seek(time, <string>this.$route.query.mk_name);
-          this.$refs.player.play();
-        }
-      }, 500);
-    });
-=======
     const scene: IScene & { processed: true; movies: IMovie[]; markers: any[] } =
       res.data.getSceneById;
 
@@ -1536,6 +1500,8 @@
         this.allLabels.findIndex((k) => k._id == l._id)
       );
     }
+
+    this.loadRecommendations();
 
     // TODO: wait for player to mount, get event...?
     setTimeout(() => {
@@ -1545,7 +1511,6 @@
         this.$refs.player.play();
       }
     }, 500);
->>>>>>> 954576eb
   }
 
   beforeMount() {
